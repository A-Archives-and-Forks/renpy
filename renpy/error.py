# Copyright 2004-2025 Tom Rothamel <pytom@bishoujo.us>
#
# Permission is hereby granted, free of charge, to any person
# obtaining a copy of this software and associated documentation files
# (the "Software"), to deal in the Software without restriction,
# including without limitation the rights to use, copy, modify, merge,
# publish, distribute, sublicense, and/or sell copies of the Software,
# and to permit persons to whom the Software is furnished to do so,
# subject to the following conditions:
#
# The above copyright notice and this permission notice shall be
# included in all copies or substantial portions of the Software.
#
# THE SOFTWARE IS PROVIDED "AS IS", WITHOUT WARRANTY OF ANY KIND,
# EXPRESS OR IMPLIED, INCLUDING BUT NOT LIMITED TO THE WARRANTIES OF
# MERCHANTABILITY, FITNESS FOR A PARTICULAR PURPOSE AND
# NONINFRINGEMENT. IN NO EVENT SHALL THE AUTHORS OR COPYRIGHT HOLDERS BE
# LIABLE FOR ANY CLAIM, DAMAGES OR OTHER LIABILITY, WHETHER IN AN ACTION
# OF CONTRACT, TORT OR OTHERWISE, ARISING FROM, OUT OF OR IN CONNECTION
# WITH THE SOFTWARE OR THE USE OR OTHER DEALINGS IN THE SOFTWARE.

# This file contains code for formatting tracebacks.

<<<<<<< HEAD
from __future__ import (
    division,
    absolute_import,
    with_statement,
    print_function,
    unicode_literals,
)
from typing import IO, cast
from renpy.compat import (
    PY2,
    basestring,
    bchr,
    bord,
    chr,
    open,
    pystr,
    range,
    round,
    str,
    tobytes,
    unicode,
)  # *
=======
from typing import TYPE_CHECKING, NotRequired, TextIO, Iterator, Callable, Any, Protocol, TypedDict, Unpack

# Those types can't be pickled!
if TYPE_CHECKING:
    from types import TracebackType, FrameType
>>>>>>> 373ef6d4

import io
import os
import abc
import sys
import itertools
import textwrap
import dataclasses
import platform
import linecache
import time
import contextlib
import collections.abc

import renpy


class HasReportTraceback(Protocol):
    def report_traceback(self, name: str, last: bool, frame: 'FrameType') -> list['FrameSummary'] | None:
        """
        Convert a frame corresponding to a call of a method `name` of this object to a
        list of FrameSummary objects.

        `last` is True if this is the last frame in the traceback.

        This method can return an empty list to hide this frame from the traceback
        or None to fall back to default conversion.

        The frame is guaranteed to have `self == frame.f_locals['self']`.

        For legacy purposes, this method can have only first 2 arguments, in
        which case it is assumed to return (filename, linenumber, name, line) tuples.
        """


class ExceptionPrintContextKwargs(TypedDict):
    filter_private: NotRequired[bool]
    max_group_width: NotRequired[int]
    max_group_depth: NotRequired[int]


class ExceptionPrintContext(abc.ABC):
    def __init__(self, **kwargs: Unpack[ExceptionPrintContextKwargs]):
        self.indent_depth = 0
        self.exception_group_depth = 0
        self.need_close = False

        self.filter_private = kwargs.get("filter_private", False)
        self.max_group_width = kwargs.get("max_group_width", 15)
        self.max_group_depth = kwargs.get("max_group_depth", 10)

    def should_filter(self, filename: str) -> bool:
        """
        Returns true if the FrameSummary with the given filename should be
        skipped when printing the stack.

        By default filters Ren'Py common code, Ren'Py libraries, and all pure
        Python code.
        """

        if not self.filter_private:
            return False

<<<<<<< HEAD
def write_traceback_list(out: IO[str], l: list[tuple[str, int, str, str | None]]):
=======
        if filename and filename[0] == "<" and filename[-1] == ">":
            return True

        if filename.endswith((".rpy", ".rpym", "_ren.py")):
            # TODO: Make it more robust by is_relative_to check.
            return filename.startswith(("renpy/common/", "game/libs/"))
        elif filename.endswith(".py"):
            return True
        else:
            return False

    @contextlib.contextmanager
    def indent(self):
        self.indent_depth += 1
        try:
            yield
        finally:
            self.indent_depth -= 1

    @abc.abstractmethod
    def getvalue(self) -> Any:
        """
        Returns the object that becomes the result of formatting methods.
        """

    @abc.abstractmethod
    def location(self, filename: str, lineno: int, name: str | None):
        """
        Emits a line that shows the location of the frame in the source code.

        `filename`
            The filename of the source code.

        `lineno`
            The line number of the source code.

        `name`
            The name of the code that was running when the exception occurred
            or None if the name is not available.

        Subclasses should override this method to emit the location information
        in a way that makes sense for their particular application.
        """

    @abc.abstractmethod
    def source_carets(self, line: str, carets: str | None):
        """
        Emits a line(s) that shows the source code that was running in the
        frame when the exception occurred.

        `line`
            The source code that was running when the exception occurred.

        `carets`
            The carets that point to the location of the exception in the
            source code. If carets for that line are not available, this
            is None. Otherwise this is a string that contains spaces, ~, and ^
            characters.
        """

    @abc.abstractmethod
    def final_exception_line(self, exc_type: str, text: str | None):
        """
        Emits the final exception line from the string of the exception
        type and the optional exception text.
        """

    @abc.abstractmethod
    def string(self, text: str):
        """
        Emits a string.
        """

    @abc.abstractmethod
    def chain_cause(self):
        """
        Emits the message that above exception was the cause of the following exception.
        """

    @abc.abstractmethod
    def chain_context(self):
        """
        Emits the message that above exception is the context of the following exception.
        """

    @abc.abstractmethod
    def exceptions_separator(self, index: int, total: int):
        """
        Emits the separator between exceptions in the group.

        `index`
            The index of exception that is being printed.

        `total`
            The total number of exceptions in the group.
        """

    @abc.abstractmethod
    def exceptions_close(self):
        """
        Emits the closing separator for the exception group.
        """


CAUSE_MESSAGE = "The above exception was the direct cause of the following exception:"
CONTEXT_MESSAGE = "During handling of the above exception, another exception occurred:"


class TextIOExceptionPrintContext(ExceptionPrintContext):
    def __init__(self, file: TextIO, **kwargs: Unpack[ExceptionPrintContextKwargs]):
        super().__init__(**kwargs)

        self.file = file

    def getvalue(self):
        try:
            return self.file.getvalue()  # type: ignore
        except AttributeError:
            return None

    def _print(self, text: str = ""):
        if text:
            text = f"{'  ' * self.indent_depth}{text}"

        print(text, file=self.file)

    def string(self, text: str):
        self._print(text)

    def chain_cause(self):
        self._print()
        self._print(CAUSE_MESSAGE)
        self._print()

    def chain_context(self):
        self._print()
        self._print(CONTEXT_MESSAGE)
        self._print()

    def exceptions_separator(self, index: int, total: int):
        truncated = (index >= self.max_group_width)
        title = f'{index + 1}' if not truncated else '...'
        self._print(
            ('+-' if index == 0 else '  ') +
            f'+---------------- {title} ----------------')

    def exceptions_close(self):
        self._print("+------------------------------------")

class ANSIColoredPrintContext(TextIOExceptionPrintContext):
    RESET = "\x1b[0m"
    BOLD_MAGENTA = "\x1b[1;35m"
    MAGENTA = "\x1b[35m"
    BOLD_RED = "\x1b[1;31m"
    RED = "\x1b[31m"

    def location(self, filename, lineno, name):
        if name is None:
            name_str = ""
        else:
            name_str = f', in {self.MAGENTA}{name}{self.RESET}'

        self._print(
            f'File {self.MAGENTA}"{filename}"{self.RESET}, '
            f'line {self.MAGENTA}{lineno}{self.RESET}'
            f'{name_str}')

    def source_carets(self, line, carets):
        if carets is None:
            self._print(line)
            return

        zipped = zip(line, carets, strict=True)
        colorized_line_parts: list[str] = []
        for color, group in itertools.groupby(zipped, key=lambda x: x[1]):
            caret_group = list(group)
            line_part = "".join(char for char, _ in caret_group)
            if color == "^":
                line_part = f"{self.BOLD_RED}{line_part}{self.RESET}"
            elif color == "~":
                line_part = f"{self.RED}{line_part}{self.RESET}"

            colorized_line_parts.append(line_part)

        self._print("".join(colorized_line_parts))

    def final_exception_line(self, exc_type: str, text: str | None):
        if text is None:
            self._print(f"{self.BOLD_MAGENTA}{exc_type}{self.RESET}")
        else:
            self._print(f"{self.BOLD_MAGENTA}{exc_type}{self.RESET}: {self.MAGENTA}{text}{self.RESET}")

class NonColoredExceptionPrintContext(TextIOExceptionPrintContext):
    @staticmethod
    def _display_width(line: str) -> Iterator[int]:
        """
        Calculate the extra amount of width space the given source
        code segment might take if it were to be displayed on a fixed
        width output device. Supports wide unicode characters and emojis.
        """

        # Fast track for ASCII-only strings
        if line.isascii():
            return itertools.repeat(1, len(line))

        from unicodedata import east_asian_width

        return (2 if east_asian_width(char) in "WF" else 1 for char in line)

    def location(self, filename, lineno, name):
        if name is None:
            name_str = ""
        else:
            name_str = f', in {name}'

        self._print(f'File "{filename}", line {lineno}{name_str}')

    def source_carets(self, line, carets):
        self._print(line)
        if carets is not None:
            chars = list[str]()
            for width, char in zip(self._display_width(line), carets):
                chars.append(char * width)
            self._print("".join(chars))

    def final_exception_line(self, exc_type, text):
        if text is None:
            self._print(exc_type)
        else:
            self._print(f"{exc_type}: {text}")


def MaybeColoredExceptionPrintContext(
    file: TextIO | None = None,
    **kwargs: Unpack[ExceptionPrintContextKwargs]
) -> ExceptionPrintContext:
>>>>>>> 373ef6d4
    """
    Returns exception print context that writes to a file or other text IO.
    If file is a tty, or other ANSI-capable terminal, it will use colored
    output. Otherwise, it will use carets and other non-colored output.
    """

<<<<<<< HEAD
    ul: list[tuple[str, int, str, str | None]] = []
=======
    if file is None:
        file = sys.stdout
        if file is None:
            file = io.StringIO()
>>>>>>> 373ef6d4

    if os.environ.get("NO_COLOR"):
        return NonColoredExceptionPrintContext(file, **kwargs)
    if os.environ.get("FORCE_COLOR"):
        return ANSIColoredPrintContext(file, **kwargs)
    if os.environ.get("TERM") == "dumb":
        return NonColoredExceptionPrintContext(file, **kwargs)

    try:
        fileno = file.fileno()
    except Exception:
        return NonColoredExceptionPrintContext(file, **kwargs)

    # TODO: nt._supports_virtual_terminal was added only in Python 3.13 to check for that.
    if sys.platform == "win32":
        import ctypes
        import ctypes.wintypes

        FILE_TYPE_CHAR = 0x0002
        FILE_TYPE_REMOTE = 0x8000
        ENABLE_VIRTUAL_TERMINAL_PROCESSING = 0x0004

        kernel32 = ctypes.windll.kernel32

        if fileno == 1:
            h = kernel32.GetStdHandle(-11)
        elif fileno == 2:
            h = kernel32.GetStdHandle(-12)
        else:
            return NonColoredExceptionPrintContext(file, **kwargs)

        if h is None or h == ctypes.wintypes.HANDLE(-1):
            return NonColoredExceptionPrintContext(file, **kwargs)

        if (kernel32.GetFileType(h) & ~FILE_TYPE_REMOTE) != FILE_TYPE_CHAR:
            return NonColoredExceptionPrintContext(file, **kwargs)

        mode = ctypes.wintypes.DWORD()
        if not kernel32.GetConsoleMode(h, ctypes.byref(mode)):
            return NonColoredExceptionPrintContext(file, **kwargs)

        if mode.value & ENABLE_VIRTUAL_TERMINAL_PROCESSING == 0:
            return NonColoredExceptionPrintContext(file, **kwargs)
        else:
            return ANSIColoredPrintContext(file, **kwargs)

    # POSIX system - just check isatty.
    else:
        try:
            try:
                isatty = file.isatty()
            except Exception:
                isatty = os.isatty(fileno)
        except Exception:
            isatty = False

        if isatty:
            return ANSIColoredPrintContext(file, **kwargs)
        else:
            return NonColoredExceptionPrintContext(file, **kwargs)


# Reimplement parts of Python 3.14 traceback module, so we can add Ren'Py-specific behavior.
def normalize_renpy_line_offset(filename: str, linenumber: int, offset: int, line: str):
    """
    Given byte offset in `line`, convert it into character offset and
    discard extra offset from munged names.
    """

<<<<<<< HEAD
    l: list[tuple[str, int, str, str | None]] = []
=======
    # Correct extra offset from _ren.py transformation.
    if filename.endswith("_ren.py"):
        from renpy.lexer import ren_py_to_rpy_offsets
        with open(filename, "r", encoding="utf-8") as f:
            lines = f.readlines()  # TODO: optimize this block?
>>>>>>> 373ef6d4

        offsets = ren_py_to_rpy_offsets(lines, filename)
        for i, base_offset in enumerate(offsets, start=1):
            if base_offset is not None:
                if i == linenumber:
                    offset -= base_offset
                    break

    if not line.isascii():
        as_utf8 = line.encode('utf-8')
        offset = len(as_utf8[:offset].decode("utf-8", errors="replace"))

<<<<<<< HEAD
        if ("self" in frame.f_locals) and (not renpy.config.raw_tracebacks):
            obj = frame.f_locals["self"]

            last = tb is None
=======
    from renpy.lexer import munge_filename, get_string_munger
    munge_prefix = munge_filename(filename)

    if munge_prefix in line:
        munged_line = get_string_munger(munge_prefix)(line)
        len_prefix = len(munge_prefix) - 2
>>>>>>> 373ef6d4

        idx = 0
        while True:
            idx = munged_line.find(
                munge_prefix,
                idx,
                offset + len_prefix)

            if idx == -1:
                break

            offset -= len_prefix
            idx += len_prefix

<<<<<<< HEAD
    rv: list[tuple[str, int, str, str | None]] = []
=======
    return offset
>>>>>>> 373ef6d4

def _calculate_anchors(frame_summary: 'FrameSummary'):
    """
    For given frame summary, return None if there is no column information or
    other error happens, or list of 4 (lineno, colno) tuples that represent:
        - position where secondary character starts
        - position where primary character starts
        - position where secondary character starts again
        - position where secondary character ends

    The invariant is that for split lines of frame code, carets can be rendered as
    nothing until first tuple, secondary char until second tuple, primary char
    until third tuple, secondary char until fourth tuple, and nothing after fourth
    tuple.
    """

    if frame_summary.colno is None or frame_summary.end_colno is None:
        return None

    all_lines = list(frame_summary.lines)
    end_lineno = frame_summary.end_lineno - frame_summary.lineno
    first_line = all_lines[0]
    # assume all_lines has enough lines (since we constructed it)
    last_line = all_lines[end_lineno]

    # character index of the start/end of the instruction
    start_offset = normalize_renpy_line_offset(
        frame_summary.filename,
        frame_summary.lineno,
        frame_summary.colno,
        first_line)

    end_offset = normalize_renpy_line_offset(
        frame_summary.filename,
        frame_summary.end_lineno,
        frame_summary.end_colno,
        last_line)

    default_anchors = [
        (0, start_offset), (0, start_offset),
        (end_lineno, end_offset), (end_lineno, end_offset)]

    # get exact code segment corresponding to the instruction
    segment = "\n".join(all_lines)
    segment = segment[start_offset:len(segment) - (len(last_line) - end_offset)]

    from ast import parse, expr, BinOp, Expr, Subscript, Call
    # Without parentheses, `segment` is parsed as a statement.
    # Binary ops, subscripts, and calls are expressions, so
    # we can wrap them with parentheses to parse them as
    # (possibly multi-line) expressions.
    # e.g. if we try to highlight the addition in
    # x = (
    #     a +
    #     b
    # )
    # then we would ast.parse
    #     a +
    #     b
    # which is not a valid statement because of the newline.
    # Adding brackets makes it a valid expression.
    # (
    #     a +
    #     b
    # )
    # Line locations will be different than the original,
    # which is taken into account later on.
    tree = parse(f"(\n{segment}\n)")

    if len(tree.body) != 1:
        return default_anchors

    lines = segment.splitlines()

    def normalize(lineno: int, offset: int):
        """Get character index given byte offset"""
        as_utf8 = lines[lineno].encode('utf-8')
        return len(as_utf8[:offset].decode("utf-8", errors="replace"))

    def next_valid_char(lineno: int, col: int):
        """Gets the next valid character index in `lines`, if
        the current location is not valid. Handles empty lines.
        """
        while lineno < len(lines) and col >= len(lines[lineno]):
            col = 0
            lineno += 1
        assert lineno < len(lines) and col < len(lines[lineno])
        return lineno, col

    def increment(lineno: int, col: int):
        """Get the next valid character index in `lines`."""
        col += 1
        lineno, col = next_valid_char(lineno, col)
        return lineno, col

    def next_line(lineno: int, col: int):
        """Get the next valid character at least on the next line"""
        col = 0
        lineno += 1
        lineno, col = next_valid_char(lineno, col)
        return lineno, col

    def increment_until(lineno: int, col: int, stop: Callable[[str], bool]):
        """Get the next valid non-"\\#" character that satisfies the `stop` predicate"""
        while True:
            ch = lines[lineno][col]
            if ch in "\\#":
                lineno, col = next_line(lineno, col)
            elif not stop(ch):
                lineno, col = increment(lineno, col)
            else:
                break
        return lineno, col

    def setup_positions(expr: expr, force_valid=True):
        """Get the lineno/col position of the end of `expr`. If `force_valid` is True,
        forces the position to be a valid character (e.g. if the position is beyond the
        end of the line, move to the next line)
        """
        # -2 since end_lineno is 1-indexed and because we added an extra
        # bracket + newline to `segment` when calling ast.parse
        if expr.end_lineno is None or expr.end_col_offset is None:
            raise Exception("Precise positions are not available.")

        lineno = expr.end_lineno - 2
        col = normalize(lineno, expr.end_col_offset)
        return next_valid_char(lineno, col) if force_valid else (lineno, col)

    match tree.body[0]:
        case Expr(value=expression):
            pass
        case _:
            return default_anchors

    match expression:
        case BinOp(left=left, right=right):
            # ast gives these locations for BinOp subexpressions
            # ( left_expr ) + ( right_expr )
            #   left^^^^^       right^^^^^
            left_lineno, left_col = setup_positions(left)

            # First operator character is the first non-space/')' character
            left_lineno, left_col = increment_until(
                left_lineno, left_col, lambda x: not x.isspace() and x != ')')

            # binary op is 1 or 2 characters long, on the same line,
            # before the right subexpression
            right_lineno = left_lineno
            right_col = left_col + 1
            if (
                right_col < len(lines[right_lineno])
                and (
                    # operator char should not be in the right subexpression
                    right.lineno - 2 > right_lineno or
                    right_col < normalize(right.lineno - 2, right.col_offset)
                )
                and not (ch := lines[right_lineno][right_col]).isspace()
                and ch not in "\\#"
            ):
                right_col += 1

            if left_lineno == 0:
                left_col += start_offset
            if right_lineno == 0:
                right_col += start_offset

            return [
                (0, start_offset),  # start of left_expr
                (left_lineno, left_col),  # end of left_expr
                (right_lineno, right_col),  # start of right_expr
                (end_lineno, end_offset),  # end of right_expr
            ]

        case Subscript(value=value):
            # ast gives these locations for value and slice subexpressions
            # ( value_expr ) [ slice_expr ]
            #   value^^^^^     slice^^^^^
            # subscript^^^^^^^^^^^^^^^^^^^^

            # find left bracket
            left_lineno, left_col = setup_positions(value)
            left_lineno, left_col = increment_until(left_lineno, left_col, lambda x: x == '[')
            # find right bracket (final character of expression)
            right_lineno, right_col = setup_positions(expression, force_valid=False)

            if left_lineno == 0:
                left_col += start_offset
            if right_lineno == 0:
                right_col += start_offset

            return [
                (0, start_offset),
                (left_lineno, left_col),
                (right_lineno, right_col),
                (end_lineno, end_offset),
            ]

        case Call(func=func):
            # ast gives these locations for function call expressions
            # ( func_expr ) (args, kwargs)
            #   func^^^^^
            # call^^^^^^^^^^^^^^^^^^^^^^^^

            # find left bracket
            left_lineno, left_col = setup_positions(func)
            left_lineno, left_col = increment_until(left_lineno, left_col, lambda x: x == '(')
            # find right bracket (final character of expression)
            right_lineno, right_col = setup_positions(expression, force_valid=False)

            if left_lineno == 0:
                left_col += start_offset
            if right_lineno == 0:
                right_col += start_offset

            return [
                (0, start_offset),
                (left_lineno, left_col),
                (right_lineno, right_col),
                (end_lineno, end_offset),
            ]

        case _:
            return default_anchors


@dataclasses.dataclass(init=False, repr=False, slots=True)
class FrameSummary:
    """Information about a single frame from a traceback."""

    name: str
    """The name of the code that was executing when the frame was captured."""

    filename: str
    """The filename of the source code."""

    lineno: int
    """The line number of the source code."""

    colno: int | None
    """The column number of the source code."""

    end_lineno: int
    """The line number of the end of the source code."""

    end_colno: int | None
    """The column number of the end of the source code."""

    locals: dict[str, Any] | None = dataclasses.field(default=None, compare=False)
    """Either None if locals were not supplied, or a dict mapping the name to the repr() of the variable."""

    _lines: list[str] | None = dataclasses.field(default=None, compare=False)
    _carets: list[str] | None = dataclasses.field(default=None, compare=False)
    _anchors_value: list[tuple[int, int]] | None = dataclasses.field(default=None, compare=False)

    def __init__(
        self,
        name: str,
        filename: str,
        lineno: int,
        colno: int | None = None,
        end_lineno: int | None = None,
        end_colno: int | None = None,
        text: str | None = None,
        locals: dict[str, Any] | None = None,
    ):
        self.name = name

        from renpy.lexer import elide_filename
        self.filename = elide_filename(filename)

        self.lineno = lineno
        self.colno = colno
        self.end_lineno = end_lineno or lineno
        self.end_colno = end_colno

        self.locals = locals

        if text is not None:
            self._lines = [text]
            self._anchors_value = []
            self._carets = []
        else:
            self._lines = None
            self._anchors_value = None
            self._carets = None

    def __repr__(self):
        return f"<FrameSummary file {self.filename}, line {self.lineno} in {self.name}>"

    @property
    def line(self):
        """
        Return a first line of the frame source code.
        """

        return next(self.lines)

    @property
    def lines(self) -> Iterator[str]:
        """
        Yields the lines of the frame source code as-is, including indentation.
        """

        lines = self._lines
        if lines is None:
            self._lines = lines = []
            for lineno in range(self.lineno, self.end_lineno + 1):
                # treat errors (empty string) and empty lines (newline) as the same
                lines.append(linecache.getline(self.filename, lineno).rstrip())

        yield from lines

    @property
    def _anchors(self) -> list[tuple[int, int]] | None:
        if self._anchors_value is None:
            try:
                anchors = _calculate_anchors(self)
            except Exception:
<<<<<<< HEAD
                line = ""
=======
                anchors = None

            self._anchors_value = anchors or []

        return self._anchors_value or None

    @property
    def carets(self) -> Iterator[str]:
        """
        Yields the carets line for each line in the frame source code.

        If the frame has no carets information, this is an empty iterator.

        Otherwise, the length of the iterator is equal to the length of the
        `FrameSummary.lines`.
        """

        if self._carets is not None:
            yield from self._carets

        if (anchors := self._anchors) is None:
            self._carets = []
            return

        result = []
        for lineno, line in enumerate(self.lines):
            carets: list[str] = []
            whitespace = True
            for colno, char in enumerate(line):
                pos = (lineno, colno)
                if not char.isspace():
                    whitespace = False

                if whitespace:
                    carets.append(" ")
                elif pos >= anchors[3]:
                    carets.append(" ")
                elif pos >= anchors[2]:
                    carets.append("~")
                elif pos >= anchors[1]:
                    carets.append("^")
                elif pos >= anchors[0]:
                    carets.append("~")
                else:
                    carets.append(" ")

            result.append("".join(carets))
            yield result[-1]

        self._carets = result

    @property
    def significant_lines(self):
        """
        Yields indexes of lines that are significant to render during format.

        This includes the first and last lines, and if the frame has carets
        information, the lines around the carets.
        """

        yield 0

        len_lines = len(list(self.lines))
        seen = {-1, 0, len_lines}
        if (anchors := self._anchors) is not None:
            if anchors[0] != anchors[1] or anchors[2] != anchors[3]:
                for lineno, _ in anchors:
                    for i in range(lineno - 1, lineno + 2):
                        if i in seen:
                            continue

                        seen.add(i)
                        yield i

        if len_lines - 1 not in seen:
            yield len_lines - 1

    def format(self, ctx: ExceptionPrintContext, /):
        """
        Returns a string representing one frame involved in the stack. This
        gets called for every frame to be printed in the stack summary.
        """

        ctx.location(self.filename, self.lineno, self.name)

        original_lines = list(self.lines)

        # Do not print empty lines.
        if not any(l.strip() for l in original_lines):
            return

        dedent_lines = textwrap.dedent("\n".join(original_lines)).split("\n")
        dedent_amount = len(original_lines[0]) - len(dedent_lines[0])
        if carets := [*self.carets]:
            carets = [c[dedent_amount:] for c in self.carets]
        else:
            carets = [None] * len(dedent_lines)

        sig_lines_list = list(self.significant_lines)
        with ctx.indent():
            for i, lineno in enumerate(self.significant_lines):
                if i:
                    line_diff = lineno - sig_lines_list[i - 1]
                    if line_diff == 2:
                        # 1 line in between - just output it
                        ctx.source_carets(dedent_lines[lineno - 1], carets[lineno - 1])
                    elif line_diff > 2:
                        # > 1 line in between - abbreviate
                        ctx.string(f"...<{line_diff - 1} lines>...")

                ctx.source_carets(dedent_lines[lineno], carets[lineno])


class StackSummary(list[FrameSummary]):
    """
    A list of FrameSummary objects, representing a stack of frames.
    """
>>>>>>> 373ef6d4

    def __init__(self, traceback: 'TracebackType | None', /):
        tb = traceback
        filenames = set()

        while tb is not None:
            try:
                if (frames := self._report_traceback(tb)) is not None:
                    self.extend(frames)
                    tb = tb.tb_next
                    continue
            except Exception:
                renpy.display.log.write("While getting report_traceback:")
                renpy.display.log.exception()

            frame = tb.tb_frame
            code = frame.f_code
            filename = code.co_filename
            if tb.tb_lasti < 0:
                lineno = colno = end_lineno = end_colno = None
            else:
                lineno, end_lineno, colno, end_colno = \
                    next(itertools.islice(code.co_positions(), tb.tb_lasti // 2, None))

            if lineno is None:
                lineno = tb.tb_lineno

            tb = tb.tb_next

            filenames.add(filename)
            linecache.lazycache(filename, frame.f_globals)
            self.append(FrameSummary(
                code.co_name,
                filename,
                lineno,
                colno,
                end_lineno,
                end_colno,
            ))

        for filename in filenames:
            linecache.checkcache(filename)

    @staticmethod
    def _report_traceback(tb: 'TracebackType'):
        if renpy.config.raw_tracebacks:
            return None

        try:
            obj = tb.tb_frame.f_locals['self']
            report_traceback = obj.report_traceback
        except Exception:
            return None

        name = tb.tb_frame.f_code.co_name
        last = tb.tb_next is None

        import inspect
        try:
            inspect.signature(report_traceback).bind(obj, name, last, tb.tb_frame)
        except TypeError:
            # Legacy path
            frames = report_traceback(name, last)
            if frames is None:
                return None

            rv: list[FrameSummary] = []
            for filename, line_number, name, text in frames:
                rv.append(FrameSummary(
                    name,
                    filename,
                    line_number,
                    text=text,
                ))

            return rv
        else:
            return report_traceback(name, last, tb.tb_frame)

    def should_filter(self, ctx: ExceptionPrintContext, /) -> bool:
        """
        Returns true if the stack is empty or all frames should be skipped
        when printing the stack.
        """

        for frame_summary in self:
            if not ctx.should_filter(frame_summary.filename):
                return False

        return True

    def format(self, ctx: ExceptionPrintContext, /):
        """Format the stack ready for printing.

        Returns a list of strings ready for printing.  Each string in the
        resulting list corresponds to a single frame from the stack.
        Each string ends in a newline; the strings may contain internal
        newlines as well, for those items with source text lines.

        For long sequences of the same frame and line, the first few
        repetitions are shown, followed by a summary line stating the exact
        number of further repetitions.
        """

        RECURSIVE_CUTOFF = 3  # Hardcoded in traceback.c.

        last_file = None
        last_line = None
        last_name = None
        count = 0
        for frame_summary in self:
            if ctx.should_filter(frame_summary.filename):
                continue

            if (
                last_file is None or last_file != frame_summary.filename or
                last_line is None or last_line != frame_summary.lineno or
                last_name is None or last_name != frame_summary.name
            ):
                if count > RECURSIVE_CUTOFF:
                    count -= RECURSIVE_CUTOFF
                    ctx.string(
                        f'[Previous line repeated {count} more '
                        f'time{"s" if count > 1 else ""}]')

                last_file = frame_summary.filename
                last_line = frame_summary.lineno
                last_name = frame_summary.name
                count = 0
            count += 1
            if count > RECURSIVE_CUTOFF:
                continue

            with ctx.indent():
                frame_summary.format(ctx)

        if count > RECURSIVE_CUTOFF:
            count -= RECURSIVE_CUTOFF
            ctx.string(
                f'[Previous line repeated {count} more '
                f'time{"s" if count > 1 else ""}]')


def _safe_string(value, what, func: Callable[..., str] = str):
    try:
        return func(value)
    except:
        return f'<{what} {func.__name__}() failed>'


<<<<<<< HEAD
def filter_traceback_list(tl: list[tuple[str, int, str, str | None]]):
=======
class TracebackException:
>>>>>>> 373ef6d4
    """
    An exception ready for rendering.

    This class captures enough attributes from the original exception
    to this intermediary form to ensure that no references are held, while
    still being able to fully print or format it.

    max_group_width and max_group_depth control the formatting of exception
    groups. The depth refers to the nesting level of the group, and the width
    refers to the size of a single exception group's exceptions array. The
    formatted output is truncated when either limit is exceeded.

    - :attr:`__cause__` A TracebackException of the original __cause__.
    - :attr:`__context__` A TracebackException of the original __context__.
    - :attr:`exceptions` For exception groups - a list of TracebackException
      instances for the nested *exceptions*. ``None`` for other exceptions.
    - :attr:`__suppress_context__` The __suppress_context__ value from the
      original exception.
    - :attr:`__notes__` List of string display of the __notes__ value from the
    original exception.
    - :attr:`stack` A `StackSummary` representing the traceback.
    - :attr:`exc_type_str` String display of exc_type.
    - :attr:`filename` For syntax errors - the filename where the error
      occurred.
    - :attr:`lineno` For syntax errors - the linenumber where the error
      occurred.
    - :attr:`end_lineno` For syntax errors - the end linenumber where the error
      occurred. Can be `None` if not present.
    - :attr:`text` For syntax errors - the text where the error occurred.
    - :attr:`offset` For syntax errors - the offset into the text where the
      error occurred.
    - :attr:`end_offset` For syntax errors - the end offset into the text where
      the error occurred. Can be `None` if not present.
    - :attr:`msg` For syntax errors - the compiler error message.
    """

<<<<<<< HEAD
    rv: list[tuple[str, int, str, str | None]] = []

    for t in tl:
        filename = t[0]
        if filename.endswith(".rpy") and not filename.replace("\\", "/").startswith(
            "common/"
        ):
            rv.append(t)
=======
    def __init__(self, exception: BaseException, /, _seen=None):
        self.stack = StackSummary(exception.__traceback__)

        # Capture now to permit freeing resources
        self._str = _safe_string(exception, 'exception')
>>>>>>> 373ef6d4

        self.__notes__: list[str]
        try:
            notes = getattr(exception, '__notes__', None)
        except Exception as e:
            err = _safe_string(e, '__notes__', repr)
            self.__notes__ = [
                f'Ignored error getting __notes__: {err}']
        else:
            if (
                isinstance(notes, collections.abc.Sequence)
                and not isinstance(notes, (str, bytes))
            ):
                self.__notes__ = [_safe_string(note, 'note') for note in notes]

            elif notes is not None:
                self.__notes__ = [_safe_string(notes, '__notes__')]
            else:
                self.__notes__ = []

        self._is_syntax_error = False
        self._exc_type = type(exception)
        self._exc_type_qualname = type(exception).__qualname__
        self._exc_type_module = type(exception).__module__

        if isinstance(exception, SyntaxError):
            # Handle SyntaxError's specially
            self.filename = exception.filename
            self.lineno = exception.lineno
            self.end_lineno = exception.end_lineno
            self.text = exception.text
            self.offset = exception.offset
            self.end_offset = exception.end_offset
            self.msg = exception.msg
            self._is_syntax_error = True

        self.__suppress_context__ = exception.__suppress_context__

        self.__cause__: TracebackException | None = None
        self.__context__: TracebackException | None = None
        self.exceptions: list[TracebackException] | None = None

        self.simple: str | None = None
        self.full: str | None = None
        self.traceback_fn: str | None = None

        # Handle loops in __cause__ or __context__.
        is_recursive_call = _seen is not None
        if _seen is None:
            _seen = set()
        _seen.add(id(exception))

        # Convert __cause__ and __context__ to `TracebackExceptions`s, use a
        # queue to avoid recursion (only the top-level call gets _seen == None)
        if not is_recursive_call:
            queue: list[tuple[TracebackException, BaseException | None]] = [(self, exception)]
            while queue:
                te, e = queue.pop()
                if (e and e.__cause__ is not None and id(e.__cause__) not in _seen):
                    cause = TracebackException(e.__cause__, _seen=_seen)
                    te.__cause__ = cause
                    queue.append((te.__cause__, e.__cause__))

                if (e and e.__context__ is not None and id(e.__context__) not in _seen):
                    context = TracebackException(e.__context__, _seen=_seen)
                    te.__context__ = context
                    queue.append((te.__context__, e.__context__))

                if e and isinstance(e, BaseExceptionGroup):
                    exceptions = []
                    for exc in e.exceptions:
                        te = TracebackException(exc, _seen=_seen)
                        exceptions.append(te)
                        queue.append((te, exc))

                    te.exceptions = exceptions

    @property
    def exc_type_str(self):
        s_type = self._exc_type_qualname
        s_mod = self._exc_type_module
        if s_mod not in ("__main__", "builtins"):
            if not isinstance(s_mod, str):
                s_mod = "<unknown>"
            s_type = s_mod + '.' + s_type
        return s_type

    def __eq__(self, other):
        if isinstance(other, TracebackException):
            return self.__dict__ == other.__dict__

        return NotImplemented

    def __str__(self):
        return self._str

    def format_exception_only(self, ctx: ExceptionPrintContext | None = None, /, *, show_group=False) -> Any:
        """
        Format the exception type, message and notes.

        If exception print context is not given, it defaults to the non-colorized
        string context.

        Returns the result of `getvalue` of the exception print context.

        When *show_group* is ``True``, and the exception is an instance of
        :exc:`BaseExceptionGroup`, the nested exceptions are included as
        well, recursively, with indentation relative to their nesting depth.
        """

        if ctx is None:
            ctx = NonColoredExceptionPrintContext(io.StringIO())

        if self._is_syntax_error:
            self._format_syntax_error(ctx)

        ctx.final_exception_line(self.exc_type_str, self._str or None)

        for note in self.__notes__:
            ctx.string(note)

        if show_group and self.exceptions:
            with ctx.indent():
                for ex in self.exceptions:
                    ex.format_exception_only(ctx, show_group=show_group)

        return ctx.getvalue()

    def _format_syntax_error(self, ctx: ExceptionPrintContext):
        """Format SyntaxError exceptions (internal helper)."""
        # Show exactly where the problem was found.

        filename = self.filename or "<string>"
        if self.lineno is not None:
            ctx.location(filename, self.lineno, None)

        text = self.text
        if isinstance(text, str):
            # text  = "   foo\n"
            # rtext = "   foo"
            # ltext =    "foo"
            rtext = text.rstrip('\n')
            ltext = rtext.lstrip(' \n\f')
            spaces = len(rtext) - len(ltext)
            if self.offset is None:
                ctx.source_carets(ltext, None)

            elif isinstance(self.offset, int):
                if self.lineno is not None:
                    offset = normalize_renpy_line_offset(
                        filename,
                        self.lineno,
                        self.offset,
                        rtext)
                else:
                    offset = self.offset

                if self.lineno == self.end_lineno:
                    end_offset = self.end_offset or offset
                else:
                    end_offset = len(rtext) + 1

                if self.end_lineno is not None:
                    end_offset = normalize_renpy_line_offset(
                        filename,
                        self.end_lineno,
                        end_offset,
                        rtext)

                if self.text and offset > len(self.text):
                    offset = len(rtext) + 1
                if self.text and end_offset > len(self.text):
                    end_offset = len(rtext) + 1
                if offset >= end_offset or end_offset < 0:
                    end_offset = offset + 1

                # Convert 1-based column offset to 0-based index into stripped text
                colno = offset - 1 - spaces
                end_colno = end_offset - 1 - spaces
                if colno >= 0:
                    # non-space whitespace (likes tabs) must be kept for alignment
                    carets = "".join((c if c.isspace() else ' ') for c in ltext[:colno])
                    carets += '^' * (end_colno - colno)
                    ctx.source_carets(ltext, carets)
                else:
                    ctx.source_carets(ltext, None)

        msg = self.msg or "<no detail available>"
        ctx.final_exception_line(self.exc_type_str, msg)

    def format(self, ctx: ExceptionPrintContext | None = None, /, *, chain=True, show_group=False) -> Any:
        """
        Format the exception.

        If chain is True, adds *__cause__* and *__context__* exceptions to the output.

        If exception print context is not given, it defaults to the non-colorized
        string context.

        Returns the result of `getvalue` of the exception print context.

        The message indicating which exception occurred is always the last
        string in the output.
        """

        if ctx is None:
            ctx = NonColoredExceptionPrintContext(io.StringIO())

        output: list[tuple[Callable[[], None] | None, TracebackException]] = []
        exc = self

        if chain:
            while exc:
                if exc.__cause__ is not None:
                    chained_method = ctx.chain_cause
                    chained_exc = exc.__cause__
                elif (exc.__context__ is not None and not exc.__suppress_context__):
                    chained_method = ctx.chain_context
                    chained_exc = exc.__context__
                else:
                    chained_method = chained_exc = None

                output.append((chained_method, exc))
                exc = chained_exc
        else:
            output.append((None, exc))

        for meth, exc in reversed(output):
            if meth is not None:
                meth()

            if exc.exceptions is None:
                if not exc.stack.should_filter(ctx):
                    ctx.string('Traceback (most recent call last):')

                    with ctx.indent():
                        exc.stack.format(ctx)

                exc.format_exception_only(ctx)

            elif ctx.exception_group_depth > ctx.max_group_depth:
                # exception group, but depth exceeds limit
                ctx.string(f"... (max group depth is {ctx.max_group_depth})")
            else:
                # format exception group
                is_toplevel = (ctx.exception_group_depth == 0)
                if is_toplevel:
                    ctx.exception_group_depth += 1

                if not exc.stack.should_filter(ctx):
                    ctx.string('Exception Group Traceback (most recent call last):')

                    with ctx.indent():
                        exc.stack.format(ctx)

                    exc.format_exception_only(ctx)

                num_exceptions = len(exc.exceptions)
                if num_exceptions <= ctx.max_group_width:
                    n = num_exceptions
                else:
                    n = ctx.max_group_width + 1

                ctx.need_close = False
                for i in range(n):
                    last_exc = (i == n-1)
                    if last_exc:
                        # The closing frame may be added by a recursive call
                        ctx.need_close = True

                    truncated = (i >= ctx.max_group_width)
                    with ctx.indent():
                        ctx.exceptions_separator(i, n)

                        ctx.exception_group_depth += 1
                        if not truncated:
                            exc.exceptions[i].format(ctx, chain=chain)
                        else:
                            remaining = num_exceptions - ctx.max_group_width
                            plural = 's' if remaining > 1 else ''
                            ctx.string(f"and {remaining} more exception{plural}")

                        if last_exc and ctx.need_close:
                            ctx.exceptions_close()
                            ctx.need_close = False

                    ctx.exception_group_depth -= 1

                if is_toplevel:
                    assert ctx.exception_group_depth == 1
                    ctx.exception_group_depth = 0

        return ctx.getvalue()

    # Mimic old report_exception return value.
    def __getitem__(self, pos):
        return (self.simple, self.full, self.traceback_fn)[pos]

    def __iter__(self):
        return iter([self.simple, self.full, self.traceback_fn])

    def __len__(self):
        return 3


<<<<<<< HEAD
def open_error_file(fn: str, mode: str):
=======
def open_error_file(fn, mode) -> tuple[TextIO, str]:
>>>>>>> 373ef6d4
    """
    Opens an error/log/file. Returns the open file, and the filename that
    was opened.
    """

    try:
<<<<<<< HEAD
        new_fn = os.path.join(cast(str, renpy.config.logdir), fn)  # type: ignore
=======
        new_fn = os.path.join(renpy.config.logdir, fn)  # type: ignore
>>>>>>> 373ef6d4
        f = open(new_fn, mode)
        return f, new_fn
    except Exception:
        pass

    try:
        f = open(fn, mode)
        return f, fn
    except Exception:
        pass

    import tempfile

    new_fn = os.path.join(tempfile.gettempdir(), "renpy-" + fn)
    return open(new_fn, mode), new_fn


<<<<<<< HEAD
def report_exception(e: Exception, editor: bool = True):
    """
    Reports an exception by writing it to standard error and
    traceback.txt. If `editor` is True, opens the traceback
    up in a text editor.

    Returns a three-item tuple, with the first item being
    a simplified traceback, the second being a full traceback,
    and the third being the traceback filename.
    """

=======
def report_exception(e: Exception, editor=True) -> TracebackException:
>>>>>>> 373ef6d4
    # Note: Doki Doki Literature club calls this as ("Words...", False).
    # For what it's worth.
    if not isinstance(e, Exception):  # type: ignore
        e = Exception(e)

    # Still, if we were called directly with exception without traceback
    # we need to populate it.
    if e.__traceback__ is None:
        from types import TracebackType
        f = sys._getframe().f_back  # type: ignore
        assert f is not None
        e.__traceback__ = TracebackType(None, f, f.f_lasti, f.f_lineno)

    if not int(os.environ.get("RENPY_REPORT_EXCEPTIONS", "1")):
        raise

    # The sound system may not be ready during exception handling.
    renpy.config.debug_sound = False

<<<<<<< HEAD
    import codecs

    type, _value, tb = sys.exc_info()  # @ReservedAssignment
=======
    te = TracebackException(e)
>>>>>>> 373ef6d4

    # Return values - which can be displayed to the user.
    simple = io.StringIO()
    full = io.StringIO()

    print(str(renpy.game.exception_info), file=simple)
<<<<<<< HEAD
    write_traceback_list(simple, simple_tl)
    print(type.__name__ + ":", end=" ", file=simple)
    print(str(e), file=simple)

    print("Full traceback:", file=full)
    write_traceback_list(full, full_tl)
    print(type.__name__ + ":", end=" ", file=full)
    print(str(e), file=full)
=======
    te.format(NonColoredExceptionPrintContext(simple, filter_private=True))

    print("Full traceback:", file=full)
    te.format(NonColoredExceptionPrintContext(full, filter_private=False))
>>>>>>> 373ef6d4

    # Write to stdout/stderr.
    try:
        print(file=sys.stdout)
        print("Full traceback:", file=sys.stdout)
        te.format(MaybeColoredExceptionPrintContext(sys.stdout, filter_private=False))

        print(file=sys.stdout)
        print(str(renpy.game.exception_info), file=sys.stdout)
        te.format(MaybeColoredExceptionPrintContext(sys.stdout, filter_private=True))
    except Exception:
        pass

<<<<<<< HEAD
    print("", file=full)
=======
    print(file=full)
>>>>>>> 373ef6d4

    try:
        print(str(platform.platform()), str(platform.machine()), file=full)
        print(renpy.version, file=full)
        print(renpy.config.name + " " + renpy.config.version, file=full)
        print(str(time.ctime()), file=full)
    except Exception:
        pass

    te.simple = simple.getvalue()
    te.full = full.getvalue()

    # Inside of the file, which may not be openable.
    try:

        f, te.traceback_fn = open_error_file("traceback.txt", "w")

        with f:
            f.write("\ufeff")  # BOM

            print("I'm sorry, but an uncaught exception occurred.", file=f)
            print("", file=f)

            f.write(te.simple)

            print("", file=f)
            print(
                "-- Full Traceback ------------------------------------------------------------",
                file=f,
            )
            print("", file=f)

            f.write(te.full)

        try:
            renpy.util.expose_file(te.traceback_fn)
        except Exception:
            pass

        try:
<<<<<<< HEAD
            if editor and ((renpy.game.args.command == "run") or (renpy.game.args.errors_in_editor)):  # type: ignore
                renpy.exports.launch_editor([traceback_fn], 1, transient=True)
=======
            if editor and ((renpy.game.args.command == "run") or (renpy.game.args.errors_in_editor)):
                renpy.editor.launch_editor([te.traceback_fn], 1, transient=True)
>>>>>>> 373ef6d4
        except Exception:
            pass

    except Exception:
<<<<<<< HEAD
        traceback_fn = os.path.join(renpy.config.basedir, "traceback.txt")  # type: ignore
=======
        te.traceback_fn = os.path.join(renpy.config.basedir, "traceback.txt")
>>>>>>> 373ef6d4

    return te<|MERGE_RESOLUTION|>--- conflicted
+++ resolved
@@ -21,36 +21,11 @@
 
 # This file contains code for formatting tracebacks.
 
-<<<<<<< HEAD
-from __future__ import (
-    division,
-    absolute_import,
-    with_statement,
-    print_function,
-    unicode_literals,
-)
-from typing import IO, cast
-from renpy.compat import (
-    PY2,
-    basestring,
-    bchr,
-    bord,
-    chr,
-    open,
-    pystr,
-    range,
-    round,
-    str,
-    tobytes,
-    unicode,
-)  # *
-=======
 from typing import TYPE_CHECKING, NotRequired, TextIO, Iterator, Callable, Any, Protocol, TypedDict, Unpack
 
 # Those types can't be pickled!
 if TYPE_CHECKING:
     from types import TracebackType, FrameType
->>>>>>> 373ef6d4
 
 import io
 import os
@@ -114,9 +89,6 @@
         if not self.filter_private:
             return False
 
-<<<<<<< HEAD
-def write_traceback_list(out: IO[str], l: list[tuple[str, int, str, str | None]]):
-=======
         if filename and filename[0] == "<" and filename[-1] == ">":
             return True
 
@@ -353,21 +325,16 @@
     file: TextIO | None = None,
     **kwargs: Unpack[ExceptionPrintContextKwargs]
 ) -> ExceptionPrintContext:
->>>>>>> 373ef6d4
     """
     Returns exception print context that writes to a file or other text IO.
     If file is a tty, or other ANSI-capable terminal, it will use colored
     output. Otherwise, it will use carets and other non-colored output.
     """
 
-<<<<<<< HEAD
-    ul: list[tuple[str, int, str, str | None]] = []
-=======
     if file is None:
         file = sys.stdout
         if file is None:
             file = io.StringIO()
->>>>>>> 373ef6d4
 
     if os.environ.get("NO_COLOR"):
         return NonColoredExceptionPrintContext(file, **kwargs)
@@ -437,15 +404,11 @@
     discard extra offset from munged names.
     """
 
-<<<<<<< HEAD
-    l: list[tuple[str, int, str, str | None]] = []
-=======
     # Correct extra offset from _ren.py transformation.
     if filename.endswith("_ren.py"):
         from renpy.lexer import ren_py_to_rpy_offsets
         with open(filename, "r", encoding="utf-8") as f:
             lines = f.readlines()  # TODO: optimize this block?
->>>>>>> 373ef6d4
 
         offsets = ren_py_to_rpy_offsets(lines, filename)
         for i, base_offset in enumerate(offsets, start=1):
@@ -458,19 +421,12 @@
         as_utf8 = line.encode('utf-8')
         offset = len(as_utf8[:offset].decode("utf-8", errors="replace"))
 
-<<<<<<< HEAD
-        if ("self" in frame.f_locals) and (not renpy.config.raw_tracebacks):
-            obj = frame.f_locals["self"]
-
-            last = tb is None
-=======
     from renpy.lexer import munge_filename, get_string_munger
     munge_prefix = munge_filename(filename)
 
     if munge_prefix in line:
         munged_line = get_string_munger(munge_prefix)(line)
         len_prefix = len(munge_prefix) - 2
->>>>>>> 373ef6d4
 
         idx = 0
         while True:
@@ -485,11 +441,7 @@
             offset -= len_prefix
             idx += len_prefix
 
-<<<<<<< HEAD
-    rv: list[tuple[str, int, str, str | None]] = []
-=======
     return offset
->>>>>>> 373ef6d4
 
 def _calculate_anchors(frame_summary: 'FrameSummary'):
     """
@@ -808,9 +760,6 @@
             try:
                 anchors = _calculate_anchors(self)
             except Exception:
-<<<<<<< HEAD
-                line = ""
-=======
                 anchors = None
 
             self._anchors_value = anchors or []
@@ -928,7 +877,6 @@
     """
     A list of FrameSummary objects, representing a stack of frames.
     """
->>>>>>> 373ef6d4
 
     def __init__(self, traceback: 'TracebackType | None', /):
         tb = traceback
@@ -1079,11 +1027,7 @@
         return f'<{what} {func.__name__}() failed>'
 
 
-<<<<<<< HEAD
-def filter_traceback_list(tl: list[tuple[str, int, str, str | None]]):
-=======
 class TracebackException:
->>>>>>> 373ef6d4
     """
     An exception ready for rendering.
 
@@ -1120,22 +1064,11 @@
     - :attr:`msg` For syntax errors - the compiler error message.
     """
 
-<<<<<<< HEAD
-    rv: list[tuple[str, int, str, str | None]] = []
-
-    for t in tl:
-        filename = t[0]
-        if filename.endswith(".rpy") and not filename.replace("\\", "/").startswith(
-            "common/"
-        ):
-            rv.append(t)
-=======
     def __init__(self, exception: BaseException, /, _seen=None):
         self.stack = StackSummary(exception.__traceback__)
 
         # Capture now to permit freeing resources
         self._str = _safe_string(exception, 'exception')
->>>>>>> 373ef6d4
 
         self.__notes__: list[str]
         try:
@@ -1441,22 +1374,14 @@
         return 3
 
 
-<<<<<<< HEAD
-def open_error_file(fn: str, mode: str):
-=======
 def open_error_file(fn, mode) -> tuple[TextIO, str]:
->>>>>>> 373ef6d4
     """
     Opens an error/log/file. Returns the open file, and the filename that
     was opened.
     """
 
     try:
-<<<<<<< HEAD
-        new_fn = os.path.join(cast(str, renpy.config.logdir), fn)  # type: ignore
-=======
         new_fn = os.path.join(renpy.config.logdir, fn)  # type: ignore
->>>>>>> 373ef6d4
         f = open(new_fn, mode)
         return f, new_fn
     except Exception:
@@ -1474,21 +1399,7 @@
     return open(new_fn, mode), new_fn
 
 
-<<<<<<< HEAD
-def report_exception(e: Exception, editor: bool = True):
-    """
-    Reports an exception by writing it to standard error and
-    traceback.txt. If `editor` is True, opens the traceback
-    up in a text editor.
-
-    Returns a three-item tuple, with the first item being
-    a simplified traceback, the second being a full traceback,
-    and the third being the traceback filename.
-    """
-
-=======
 def report_exception(e: Exception, editor=True) -> TracebackException:
->>>>>>> 373ef6d4
     # Note: Doki Doki Literature club calls this as ("Words...", False).
     # For what it's worth.
     if not isinstance(e, Exception):  # type: ignore
@@ -1508,34 +1419,18 @@
     # The sound system may not be ready during exception handling.
     renpy.config.debug_sound = False
 
-<<<<<<< HEAD
-    import codecs
-
-    type, _value, tb = sys.exc_info()  # @ReservedAssignment
-=======
     te = TracebackException(e)
->>>>>>> 373ef6d4
 
     # Return values - which can be displayed to the user.
     simple = io.StringIO()
     full = io.StringIO()
 
     print(str(renpy.game.exception_info), file=simple)
-<<<<<<< HEAD
-    write_traceback_list(simple, simple_tl)
-    print(type.__name__ + ":", end=" ", file=simple)
-    print(str(e), file=simple)
-
-    print("Full traceback:", file=full)
-    write_traceback_list(full, full_tl)
-    print(type.__name__ + ":", end=" ", file=full)
-    print(str(e), file=full)
-=======
+
     te.format(NonColoredExceptionPrintContext(simple, filter_private=True))
 
     print("Full traceback:", file=full)
     te.format(NonColoredExceptionPrintContext(full, filter_private=False))
->>>>>>> 373ef6d4
 
     # Write to stdout/stderr.
     try:
@@ -1549,11 +1444,7 @@
     except Exception:
         pass
 
-<<<<<<< HEAD
-    print("", file=full)
-=======
     print(file=full)
->>>>>>> 373ef6d4
 
     try:
         print(str(platform.platform()), str(platform.machine()), file=full)
@@ -1594,21 +1485,13 @@
             pass
 
         try:
-<<<<<<< HEAD
-            if editor and ((renpy.game.args.command == "run") or (renpy.game.args.errors_in_editor)):  # type: ignore
-                renpy.exports.launch_editor([traceback_fn], 1, transient=True)
-=======
             if editor and ((renpy.game.args.command == "run") or (renpy.game.args.errors_in_editor)):
                 renpy.editor.launch_editor([te.traceback_fn], 1, transient=True)
->>>>>>> 373ef6d4
         except Exception:
             pass
 
     except Exception:
-<<<<<<< HEAD
-        traceback_fn = os.path.join(renpy.config.basedir, "traceback.txt")  # type: ignore
-=======
+
         te.traceback_fn = os.path.join(renpy.config.basedir, "traceback.txt")
->>>>>>> 373ef6d4
 
     return te