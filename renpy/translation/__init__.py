--- conflicted
+++ resolved
@@ -288,15 +288,11 @@
 
         return TranslateInfo(tl)
 
-<<<<<<< HEAD
-=======
     def requires_init(self, language):
         return bool(self.python[language] or
                     self.block[language] or
                     self.early_block[language] or
                     renpy.config.language_callbacks[language])
-
->>>>>>> 0c3ca180
 
 def encode_say_string(s):
     """
@@ -845,14 +841,9 @@
 
     tl = renpy.game.script.translator
 
-<<<<<<< HEAD
-    renpy.style.restore(style_backup)  # @UndefinedVariable
-    renpy.style.rebuild()  # @UndefinedVariable
-=======
     if changed:
         renpy.style.restore(style_backup) # @UndefinedVariable
         renpy.style.rebuild(False) # @UndefinedVariable
->>>>>>> 0c3ca180
 
         for i in renpy.config.translate_clean_stores:
             renpy.python.clean_store(i)
@@ -874,14 +865,9 @@
         for i in renpy.config.change_language_callbacks:
             i()
 
-<<<<<<< HEAD
-    # Rebuild the styles.
-    renpy.style.rebuild()  # @UndefinedVariable
-=======
         # Reset various parts of the system. Most notably, this clears the image
         # cache, letting us load translated images.
         renpy.exports.free_memory()
->>>>>>> 0c3ca180
 
         # Rebuild the styles.
         renpy.style.rebuild() # @UndefinedVariable
