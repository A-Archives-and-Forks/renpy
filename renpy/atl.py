# Copyright 2004-2025 Tom Rothamel <pytom@bishoujo.us>
#
# Permission is hereby granted, free of charge, to any person
# obtaining a copy of this software and associated documentation files
# (the "Software"), to deal in the Software without restriction,
# including without limitation the rights to use, copy, modify, merge,
# publish, distribute, sublicense, and/or sell copies of the Software,
# and to permit persons to whom the Software is furnished to do so,
# subject to the following conditions:
#
# The above copyright notice and this permission notice shall be
# included in all copies or substantial portions of the Software.
#
# THE SOFTWARE IS PROVIDED "AS IS", WITHOUT WARRANTY OF ANY KIND,
# EXPRESS OR IMPLIED, INCLUDING BUT NOT LIMITED TO THE WARRANTIES OF
# MERCHANTABILITY, FITNESS FOR A PARTICULAR PURPOSE AND
# NONINFRINGEMENT. IN NO EVENT SHALL THE AUTHORS OR COPYRIGHT HOLDERS BE
# LIABLE FOR ANY CLAIM, DAMAGES OR OTHER LIABILITY, WHETHER IN AN ACTION
# OF CONTRACT, TORT OR OTHERWISE, ARISING FROM, OUT OF OR IN CONNECTION
# WITH THE SOFTWARE OR THE USE OR OTHER DEALINGS IN THE SOFTWARE.

from __future__ import division, absolute_import, with_statement, print_function, unicode_literals
from renpy.compat import PY2, basestring, bchr, bord, chr, open, pystr, range, round, str, tobytes, unicode # *

import random

import renpy
from renpy.parameter import Signature, ValuedParameter
from renpy.pyanalysis import Analysis, NOT_CONST, GLOBAL_CONST

def late_imports():
    global Displayable, Matrix, Camera

    from renpy.display.displayable import Displayable
    from renpy.display.matrix import Matrix
    from renpy.display.transform import Camera

def compiling(loc):
    file, number = loc # @ReservedAssignment

    renpy.game.exception_info = "Compiling ATL code at %s:%d" % (file, number)


def executing(loc):
    file, number = loc # @ReservedAssignment

    renpy.game.exception_info = "Executing ATL code at %s:%d" % (file, number)


# A map from the name of a time warp function to the function itself.
warpers = { }


def atl_warper(f):
    name = f.__name__
    warpers[name] = f
    return f

# The pause warper is used internally when no other warper is
# specified.


@atl_warper
def pause(t):
    if t < 1.0:
        return 0.0
    else:
        return 1.0


@atl_warper
def instant(t):
    return 1.0



class position(object):
    """
    A combination of relative and absolute coordinates.
    """
    __slots__ = ('absolute', 'relative')

    def __new__(cls, absolute=0, relative=None):
        """
        If passed two parameters, takes them as an absolute and a relative.
        If passed only one parameter, converts it.
        Using __new__ so that passing a position returns it unchanged.
        """
        if relative is None:
            self = cls.from_any(absolute)
        else:
            self = object.__new__(cls)
            self.absolute = absolute
            self.relative = relative
        return self

    @classmethod
    def from_any(cls, other):
        if isinstance(other, cls):
            return other
        elif type(other) is float:
            return cls(0, other)
        else:
            return cls(other, 0)

    def simplify(self):
        """
        Tries to represent this position as an int, float, or absolute, if
        possible.
        """

        if self.relative == 0.0:
            if self.absolute == int(self.absolute):
                return int(self.absolute)
            else:
                return renpy.display.core.absolute(self.absolute)
        elif self.absolute == 0:
            return float(self.relative)
        else:
            return self

    def __add__(self, other):
        if isinstance(other, position):
            return position(self.absolute + other.absolute, self.relative + other.relative)
        # elif isinstance(other, (int, float)):
        #     return self + position.from_any(other)
        return NotImplemented

    __radd__ = __add__

    def __sub__(self, other):
        return self + -other

    def __rsub__(self, other):
        return other + -self

    def __mul__(self, other):
        if isinstance(other, (int, float)):
            return position(self.absolute * other, self.relative * other)
        return NotImplemented

    __rmul__ = __mul__

    def __truediv__(self, other):
        if isinstance(other, (int, float)):
            return self * (1/other)
        return NotImplemented

    def __pos__(self):
        return position(renpy.display.core.absolute(self.absolute), float(self.relative))

    def __neg__(self):
        return -1 * self

    def __repr__(self):
        return "position(absolute={}, relative={})".format(self.absolute, self.relative)


class DualAngle(object):
    def __init__(self, absolute, relative): # for tests, convert to PY2 after
        self.absolute = absolute
        self.relative = relative

    @classmethod
    def from_any(cls, other):
        if isinstance(other, cls):
            return other
        elif type(other) is float:
            return cls(other, other)
        raise TypeError("Cannot convert {} to DualAngle".format(type(other)))

    def __add__(self, other):
        if isinstance(other, DualAngle):
            return DualAngle(self.absolute + other.absolute, self.relative + other.relative)
        return NotImplemented

    def __sub__(self, other):
        return self + -other

    def __mul__(self, other):
        if isinstance(other, (int, float)):
            return DualAngle(self.absolute * other, self.relative * other)
        return NotImplemented

    __rmul__ = __mul__

    def __neg__(self):
        return -1 * self


def position_or_none(x):
    if x is None:
        return None
    return position.from_any(x)


def any_object(x):
    return x


def bool_or_none(x):
    if x is None:
        return x
    return bool(x)


def float_or_none(x):
    if x is None:
        return x
    return float(x)


def matrix(x):
    if x is None:
        return None
    elif callable(x):
        return x
    else:
        return renpy.display.matrix.Matrix(x)


def mesh(x):
    if isinstance(x, (renpy.gl2.gl2mesh2.Mesh2, renpy.gl2.gl2mesh3.Mesh3, tuple)):
        return x

    return bool(x)


# A dictionary giving property names and the corresponding type or
# function. This is massively added to by renpy.display.transform.
PROPERTIES = { }

tuple_or_list = (tuple, list)

def interpolate(t, a, b, typ):
    """
    Linearly interpolate the arguments.
    """

    # Deal with booleans, nones, etc.
    if b is None or isinstance(b, (bool, str, Displayable, Matrix, Camera)):
        if t >= 1.0:
            return b
        else:
            return a

    # Recurse into tuples.
    elif isinstance(b, tuple_or_list):
        if not isinstance(a, tuple_or_list):
            a = [ None ] * len(b)

        if not isinstance(typ, tuple_or_list):
            typ = (typ,) * len(b)

        return tuple(interpolate(t, i, j, ty) for i, j, ty in zip(a, b, typ))

    # If something is callable, call it and return the result.
    elif callable(b):
        a_origin = getattr(a, "origin", None)
        rv = b(a_origin, t)
        rv.origin = b
        return rv

    # Interpolate everything else.
    else:
        if a is None:
            a = 0

        if typ in (position_or_none, position):
            if renpy.config.mixed_position:
                a = position.from_any(a)
                b = position.from_any(b)
                return (1-t)*a + t*b # same result, faster execution
            else:
                typ = type(b)

        return typ(a + t * (b - a))


# Interpolate the value of a spline. This code is based on Aenakume's code,
# from 00splines.rpy.

def interpolate_spline(t, spline, typ):

    if isinstance(spline[-1], tuple):
        return tuple(interpolate_spline(t, i, ty) for i, ty in zip(zip(*spline), typ))

    if spline[0] is None:
        return spline[-1]

    if renpy.config.mixed_position and typ in (position_or_none, position):
        spline = [position_or_none(i) for i in spline]

    lenspline = len(spline)

    if lenspline == 2:
        t_p = 1.0 - t

        rv = t_p * spline[0] + t * spline[-1]

    elif lenspline == 3:
        t_pp = (1.0 - t) ** 2
        t_p = 2 * t * (1.0 - t)
        t2 = t ** 2

        rv = t_pp * spline[0] + t_p * spline[1] + t2 * spline[2]

    elif lenspline == 4:
        t_ppp = (1.0 - t) ** 3
        t_pp = 3 * t * (1.0 - t) ** 2
        t_p = 3 * t ** 2 * (1.0 - t)
        t3 = t ** 3

        rv = t_ppp * spline[0] + t_pp * spline[1] + t_p * spline[2] + t3 * spline[3]

    elif t <= 0.0:
        rv = spline[0]
    elif t >= 1.0:
        rv = spline[-1]

    else:
        # Catmull-Rom (re-adjust the control points)
        spline = [
            spline[1],
            spline[0]
        ] + list(spline[2:-2]) + [
            spline[-1],
            spline[-2]
        ]

        inner_spline_count = float(lenspline - 3)

        # determine which spline values are relevant
        sector = int(t // (1.0 / inner_spline_count) + 1)

        # determine t for this sector
        t = (t % (1.0 / inner_spline_count)) * inner_spline_count

        rv = get_catmull_rom_value(t, *spline[sector - 1:sector + 3])

    if rv is None:
        return None
    else:
        return type(spline[-1])(rv)


def get_catmull_rom_value(t, p_1, p0, p1, p2):
    """
    Very basic Catmull-Rom calculation with no alpha or handling
    of multi-dimensional points
    """
    t = float(max(0.0, min(1.0, t)))
    return type(p0)(
        (t * ((2 - t) * t - 1) * p_1
        +(t * t * (3 * t - 5) + 2) * p0
        +t * ((4 - 3 * t) * t + 1) * p1
        +(t - 1) * t * t * p2) / 2)


# A list of atl transforms that may need to be compiled.
compile_queue = [ ]


def compile_all():
    """
    Called after the init phase is finished and transforms are compiled,
    to compile all constant transforms.
    """

    global compile_queue

    for i in compile_queue:

        if i.atl.constant == GLOBAL_CONST:
            i.compile()

    compile_queue = [ ]


# Used to indicate that a variable is not in the context.
NotInContext = renpy.object.Sentinel("NotInContext")


# This is the context used when compiling an ATL statement. It stores the
# scopes that are used to evaluate the various expressions in the statement,
# and has a method to do the evaluation and return a result.
class Context(object):

    def __init__(self, context):
        self.context = context

    def eval(self, expr): # @ReservedAssignment
        return renpy.python.py_eval(expr, locals=self.context)

    def __eq__(self, other):
        if not isinstance(other, Context):
            return False

        return self.context == other.context

    def __ne__(self, other):
        return not (self == other)


class ATLTransformBase(renpy.object.Object):
    """
    This is intended to be subclassed by ATLTransform. It takes care of
    managing ATL execution, which allows ATLTransform itself to not care
    much about the contents of this file.
    """

    __version__ = 1

    # Compatibility with older saves.
    parameters = renpy.ast.EMPTY_PARAMETERS
    parent_transform = None # type: ATLTransformBase|None
    atl_st_offset = 0

    # The block, as first compiled for prediction.
    predict_block = None

    nosave = [ 'parent_transform' ]

    def after_upgrade(self, version):
        if version < 1:
            # any value in the inner scope was treated as a valid keyword parameter
            # so, we turn any inner scope value into a keyword parameter
            rv_parameters = []
            for name, value in self.context.context.items():
                if name not in self.parameters.parameters:
                    rv_parameters.append(ValuedParameter(name, ValuedParameter.KEYWORD_ONLY, default=value))
            if rv_parameters:
                rv_parameters = list(self.parameters.parameters.values()) + rv_parameters
                rv_parameters.sort(key=lambda p: p.kind)
                self.parameters = Signature(rv_parameters)

    def __init__(self, atl, context, parameters):

        # The constructor will be called by atltransform.
        if parameters is None:
            parameters = ATLTransformBase.parameters
        else:
            context = context.copy()
            # Apply the default parameters.
            parameters.apply_defaults(context, scope=context)

        # The parameters that we take.
        self.parameters = parameters

        # The raw code that makes up this ATL statement.
        self.atl = atl

        # The context in which execution occurs.
        self.context = Context(context)

        # The code after it has been compiled into a block.
        self.block = None

        # The same thing, but only if the code was compiled into a block
        # for prediction purposes only.
        self.predict_block = None

        # The properties of the block, if it contains only an
        # Interpolation.
        self.properties = None

        # The state of the statement we are executing. As this can be
        # shared between more than one object (in the case of a hide),
        # the data must not be altered.
        self.atl_state = None

        # Are we done?
        self.done = False

        # The transform event we are going to process.
        self.transform_event = None

        # The transform event we last processed.
        self.last_transform_event = None

        # The child transform event we last processed.
        self.last_child_transform_event = None

        # The child, without any transformations.
        self.raw_child = None

        # The parent transform that was called to create this transform.
        self.parent_transform = None

        # The offset between st and when this ATL block first executed.
        if renpy.config.atl_start_on_show:
            self.atl_st_offset = None
        else:
            self.atl_st_offset = 0

        if renpy.game.context().init_phase:
            compile_queue.append(self)

    @property
    def transition(self):
        """
        Returns true if this is likely to be an ATL transition.
        """

        return "new_widget" in self.context.context

    def _handles_event(self, event):

        if (event == "replaced") and (self.atl_state is None):
            return True

        if (self.block is not None) and (self.block._handles_event(event)):
            return True

        if self.child is None:
            return False

        return self.child._handles_event(event)

    def get_block(self):
        """
        Returns the compiled block to use.
        """

        if self.block:
            return self.block
        elif self.predict_block and renpy.display.predict.predicting:
            return self.predict_block
        else:
            return None

    def take_execution_state(self, t):
        """
        Updates self to begin executing from the same point as t. This
        requires that t.atl is self.atl.
        """

        super(ATLTransformBase, self).take_execution_state(t) # type: ignore

        self.atl_st_offset = None
        self.atl_state = None

        if self is t:
            return
        elif not isinstance(t, ATLTransformBase):
            return
        elif t.atl is not self.atl:
            return

        # Only take the execution state if the contexts haven't changed in
        # a way that would affect the execution of the ATL.

        if t.atl.constant != GLOBAL_CONST:

            block = self.get_block()
            if block is None:
                block = self.compile()

            if not deep_compare(self.block, t.block):
                return

        self.done = t.done
        self.block = t.block
        self.atl_state = t.atl_state
        self.transform_event = t.transform_event
        self.last_transform_event = t.last_transform_event
        self.last_child_transform_event = t.last_child_transform_event

        self.st = t.st
        self.at = t.at
        self.st_offset = t.st_offset
        self.at_offset = t.at_offset
        self.atl_st_offset = t.atl_st_offset

        if self.child is renpy.display.motion.null:

            if t.child and t.child._duplicatable:
                self.child = t.child._duplicate(None)
            else:
                self.child = t.child

            self.raw_child = t.raw_child

    def __call__(self, *args, **kwargs):

        _args = kwargs.pop("_args", None)

        scope = self.context.context.copy()
        signature = self.parameters
        child = None

        if renpy.config.atl_pos_only_as_pos_or_kw:
            signature = signature.with_pos_only_as_pos_or_kw()

        present_kinds = {p.kind for p in signature.parameters.values()}

        child_param = signature.parameters.get("child", None)
        old_widget_param = signature.parameters.get("old_widget", None)
        # args_param_name = None
        # if ValuedParameter.VAR_POSITIONAL in present_kinds:
        #     for param in signature.parameters.values():
        #         if param.kind == ValuedParameter.VAR_POSITIONAL:
        #             args_param_name = param.name
        #             break
        # kwargs_param_name = None
        # if ValuedParameter.VAR_KEYWORD in present_kinds:
        #     for param in signature.parameters.values():
        #         if param.kind == ValuedParameter.VAR_KEYWORD:
        #             kwargs_param_name = param.name
        #             break

        ## if a single arg is passed and no positional parameter is there to catch it, set it to be the child
        if args and (present_kinds <= {ValuedParameter.KEYWORD_ONLY, ValuedParameter.VAR_KEYWORD}):
            try:
                child, = args
            except Exception:
                raise Exception("Too many arguments passed to ATL transform.")
            args = ()

        if (child_param is None) or (child_param.kind not in {ValuedParameter.POSITIONAL_OR_KEYWORD, ValuedParameter.KEYWORD_ONLY}):
            # if kwargs_param_name is None:
                child = kwargs.pop("child", child)
        else:
            child = kwargs.get("child", child)
        if (old_widget_param is not None) and (old_widget_param.kind in {ValuedParameter.POSITIONAL_OR_KEYWORD, ValuedParameter.KEYWORD_ONLY}):
            # if getattr(signature.parameters.get("new_widget", None), "kind", None) in {ValuedParameter.POSITIONAL_OR_KEYWORD, ValuedParameter.KEYWORD_ONLY}: # Gamma-ter
            child = kwargs.get("old_widget", child)

        new_scope = signature.apply(args, kwargs, partial=True, apply_defaults=False)

        ## when *args and **kwargs are enabled
        # if args_param_name:
        #     var_args = new_scope.pop(args_param_name, ())
        #     if args_param_name in scope:
        #         scope[args_param_name] += var_args
        #     else:
        #         scope[args_param_name] = var_args
        # if kwargs_param_name:
        #     var_kwargs = new_scope.pop(kwargs_param_name, {})
        #     if kwargs_param_name in scope:
        #         scope[kwargs_param_name].update(var_kwargs)
        #     else:
        #         scope[kwargs_param_name] = var_kwargs

        scope.update(new_scope)

        if child is None:
            ## if a child parameter gets a value by a positional argument
            if child_param and (child_param.kind in {ValuedParameter.POSITIONAL_ONLY, ValuedParameter.POSITIONAL_OR_KEYWORD}):
                child = new_scope.get("child", child)

        rv_parameters = []
        for name, param in signature.parameters.items():
            passed = name in new_scope
            pkind = param.kind

            ## when *args and **kwargs are enabled
            # if name in (args_param_name, kwargs_param_name):
            #     pass

            if passed and (pkind == param.POSITIONAL_ONLY): # turn into elif when possible
                continue

<<<<<<< HEAD
            elif passed:
                param = ValuedParameter(name, param.KEYWORD_ONLY, scope[name])
=======
            if passed: # turn into elif when possible
                param = ValuedParameter(name, param.KEYWORD_ONLY, default=scope[name])
>>>>>>> 3972ea25

            elif param.has_default:
                param = ValuedParameter(name, pkind, default=scope[name])

            else:
                ## not passed and no default value
                pass

            rv_parameters.append(param)

        rv_parameters.sort(key=lambda p: p.kind)

        if child is None:
            child = self.child

        if getattr(child, '_duplicatable', False):
            child = child._duplicate(_args)

        rv = renpy.display.motion.ATLTransform(
            atl=self.atl,
            child=child,
            style=self.style_arg, # type: ignore
            context=scope,
            parameters=Signature(rv_parameters),
            _args=_args,
        )

        rv.parent_transform = self
        rv.take_state(self)

        return rv

    def compile(self): # @ReservedAssignment
        """
        Compiles the ATL code into a block. As necessary, updates the
        properties.
        """

        constant = (self.atl.constant == GLOBAL_CONST)

        if not constant:
            missing = set(self.parameters.parameters) - set(self.context.context)
            if missing:
                last = missing.pop()
                raise Exception("Cannot compile ATL Transform at {}:{}, as it's missing parameters {}.".format(
                    self.atl.loc[0],
                    self.atl.loc[1],
                    "{} and {!r}".format(", ".join(map(repr, missing)), last) if missing else repr(last),
                ))

        if constant and self.parent_transform:
            if self.parent_transform.block:
                self.block = self.parent_transform.block
                self.properties = self.parent_transform.properties
                self.parent_transform = None
                return self.block

        old_exception_info = renpy.game.exception_info

        if constant and self.atl.compiled_block is not None:
            block = self.atl.compiled_block
        else:
            block = self.atl.compile(self.context)

        if all(
            isinstance(statement, Interpolation) and statement.duration == 0
            for statement in block.statements
        ):
            self.properties = []
            for interp in block.statements:
                self.properties.extend(interp.properties)

        if not constant and renpy.display.predict.predicting:
            self.predict_block = block
        else:
            self.block = block
            self.predict_block = None

        renpy.game.exception_info = old_exception_info

        if constant and self.parent_transform:
            self.parent_transform.block = self.block
            self.parent_transform.properties = self.properties
            self.parent_transform = None

        return block

    def execute(self, trans, st, at):

        if self.done:
            return None

        block = self.get_block()
        if block is None:
            block = self.compile()

        events = [ ]

        # Hide request.
        if trans.hide_request:
            self.transform_event = "hide"

        if trans.replaced_request:
            self.transform_event = "replaced"

        # Notice transform events.
        if renpy.config.atl_multiple_events:
            if self.transform_event != self.last_transform_event:
                events.append(self.transform_event)
                self.last_transform_event = self.transform_event

        # Propagate transform_events from children.
        if (self.child is not None) and self.child.transform_event != self.last_child_transform_event:
            self.last_child_transform_event = self.child.transform_event

            if self.child.transform_event is not None:
                self.transform_event = self.child.transform_event

        # Notice transform events, again.
        if self.transform_event != self.last_transform_event:
            events.append(self.transform_event)
            self.last_transform_event = self.transform_event

        if self.transform_event in renpy.config.repeat_transform_events:
            self.transform_event = None
            self.last_transform_event = None

        old_exception_info = renpy.game.exception_info

        if (self.atl_st_offset is None) or (st - self.atl_st_offset) < 0:
            self.atl_st_offset = st

        if self.atl.animation or self.transition:
            timebase = at
        else:
            timebase = st - self.atl_st_offset

        action, arg, pause = block.execute(trans, timebase, self.atl_state, events)

        renpy.game.exception_info = old_exception_info

        if action == "continue" and not renpy.display.predict.predicting:
            self.atl_state = arg
        else:
            self.done = True

        return pause

    def predict_one(self):
        self.atl.predict(self.context)

    def visit(self):
        block = self.get_block()

        if block is None:
            block = self.compile()

        return self.children + block.visit() # type: ignore


# The base class for raw ATL statements.


class RawStatement(object):

    constant = None

    def __init__(self, loc):
        super(RawStatement, self).__init__()
        self.loc = loc

    # Compiles this RawStatement into a Statement, by using ctx to
    # evaluate expressions as necessary.
    def compile(self, ctx): # @ReservedAssignment
        raise Exception("Compile not implemented.")

    # Predicts the images used by this statement.
    def predict(self, ctx):
        return

    # RawBlock also has an analysis method which creates an Analysis
    # object, applies passed parameters and calls mark_constant

    def mark_constant(self, analysis):
        """
        Sets self.constant to GLOBAL_CONST if all expressions used in
        this statement and its children are constant.
        `analysis`
            A pyanalysis.Analysis object containing the analysis of this ATL.
        """

        self.constant = NOT_CONST


# The base class for compiled ATL Statements.


class Statement(renpy.object.Object):

    def __init__(self, loc):
        super(Statement, self).__init__()
        self.loc = loc

    # trans is the transform we're working on.
    # st is the time since this statement started executing.
    # state is the state stored by this statement, or None if
    # we've just started executing this statement.
    # event is an event we're triggering.
    #
    # "continue", state, pause - Causes this statement to execute
    # again, with the given state passed in the second time around.
    #
    #
    # "next", timeleft, pause - Causes the next statement to execute,
    # with timeleft being the amount of time left after this statement
    # finished.
    #
    # "event", (name, timeleft), pause - Causes an event to be reported,
    # and control to head up to the event handler.
    #
    # "repeat", (count, timeleft), pause - Causes the repeat behavior
    # to occur.
    #
    # As the Repeat statement can only appear in a block, only Block
    # needs to deal with the repeat behavior.
    #
    # Pause is the amount of time until execute should be called again,
    # or None if there's no need to call execute ever again.
    def execute(self, trans, st, state, events):
        raise Exception("Not implemented.")

    # Return a list of displayable children.
    def visit(self):
        return [ ]

    # Does this respond to an event?
    def _handles_event(self, event):
        return False

# This represents a Raw ATL block.


class RawBlock(RawStatement):

    # Should we use the animation timebase or the showing timebase?
    animation = False

    # If this block uses only constant values we can once compile it
    # and use this value for all ATLTransform that use us as an atl.
    compiled_block = None


    def __init__(self, loc, statements, animation):

        super(RawBlock, self).__init__(loc)

        # A list of RawStatements in this block.
        self.statements = statements

        self.animation = animation

    def compile(self, ctx): # @ReservedAssignment
        compiling(self.loc)

        statements = [ i.compile(ctx) for i in self.statements ]

        return Block(self.loc, statements)

    def predict(self, ctx):
        for i in self.statements:
            i.predict(ctx)

    def analyze(self, parameters=None):
        analysis = Analysis(None)

        # Apply the passed parameters to take into account
        # the names that are not constant in this context
        if parameters is not None:
            analysis.parameters(parameters)

        self.mark_constant(analysis)

        # We can only be a constant if we do not use values
        # from parameters or do not have them at all.
        # So we can pass an empty context for compilation.
        if self.constant == GLOBAL_CONST:
            self.compile_block()

    def compile_block(self):
        # This may failed if we use another transfrom
        # which use non constant value.
        # In this case we also non constant.
        old_exception_info = renpy.game.exception_info
        try:
            block = self.compile(Context({}))
        except RecursionError:
            raise Exception("This transform refers to itself in a cycle.")
        except Exception:
            self.constant = NOT_CONST
        else:
            self.compiled_block = block
        renpy.game.exception_info = old_exception_info

    def mark_constant(self, analysis):

        constant = GLOBAL_CONST

        for i in self.statements:
            i.mark_constant(analysis)
            constant = min(constant, i.constant)

        self.constant = constant


# A compiled ATL block.
class Block(Statement):

    def __init__(self, loc, statements):

        super(Block, self).__init__(loc)

        # A list of statements in the block.
        self.statements = statements

        # The start times of various statements.
        self.times = [ ]

        for i, s in enumerate(statements):
            if isinstance(s, Time):
                self.times.append((s.time, i + 1))

        self.times.sort()

    def _handles_event(self, event):

        for i in self.statements:
            if i._handles_event(event):
                return True

        return False

    def execute(self, trans, st, state, events):

        executing(self.loc)

        # Unpack the state.
        if state is not None:
            index, start, loop_start, repeats, times, child_state = state
        else:
            index, start, loop_start, repeats, times, child_state = 0, 0, 0, 0, self.times[:], None

        # What we might be returning.
        action = "continue"
        arg = None
        pause = None

        while action == "continue":

            # Target is the time we're willing to execute to.
            # Max_pause is how long we'll wait before executing again.

            # If we have times queued up, then use them to inform target
            # and time.
            if times:
                time, tindex = times[0]
                target = min(time, st)
                max_pause = time - target

            # Otherwise, take the defaults.
            else:
                target = st
                max_pause = 15

            while True:

                # If we've hit the last statement, it's the end of
                # this block.
                if index >= len(self.statements):
                    return "next", target - start, None

                # Find the statement and try to run it.
                stmt = self.statements[index]
                action, arg, pause = stmt.execute(trans, target - start, child_state, events)

                # On continue, persist our state.
                if action == "continue":
                    if pause is None:
                        pause = max_pause

                    action, arg, pause = "continue", (index, start, loop_start, repeats, times, arg), min(max_pause, pause)
                    break

                elif action == "event":
                    return action, arg, pause

                # On next, advance to the next statement in the block.
                elif action == "next":
                    index += 1
                    start = target - arg
                    child_state = None

                # On repeat, either terminate the block, or go to
                # the first statement.
                elif action == "repeat":

                    count, arg = arg
                    loop_end = target - arg
                    duration = loop_end - loop_start

                    if (state is None) and (duration <= 0):
                        raise Exception("ATL appears to be in an infinite loop.")

                    # Figure how many durations can occur between the
                    # start of the loop and now.

                    if duration:
                        new_repeats = int((target - loop_start) / duration)
                    else:
                        new_repeats = 0

                    if count is not None:
                        if repeats + new_repeats >= count:
                            new_repeats = count - repeats
                            loop_start += new_repeats * duration
                            return "next", target - loop_start, None

                    repeats += new_repeats
                    loop_start = loop_start + new_repeats * duration
                    start = loop_start
                    index = 0
                    child_state = None

            if times:
                time, tindex = times[0]
                if time <= target:
                    times.pop(0)

                    index = tindex
                    start = time
                    child_state = None

                    continue

            return action, arg, pause

    def visit(self):
        return [ j for i in self.statements for j in i.visit() ]

# A list of properties
incompatible_props = {
    "alignaround" : {"xaround", "yaround", "xanchoraround", "yanchoraround"},
    "align" : {"xanchor", "yanchor", "xpos", "ypos"},
    "anchor" : {"xanchor", "yanchor"},
    "angle" : {"xpos", "ypos"},
    "anchorangle" : {"xangle", "yangle"},
    "around" : {"xaround", "yaround", "xanchoraround", "yanchoraround"},
    "offset" : {"xoffset", "yoffset"},
    "pos" : {"xpos", "ypos"},
    "radius" : {"xpos", "ypos"},
    "anchorradius" : {"xanchor", "yanchor"},
    "size" : {"xsize", "ysize"},
    "xalign" : {"xpos", "xanchor"},
    "xcenter" : {"xpos", "xanchor"},
    "xycenter" : {"xpos", "ypos", "xanchor", "yanchor"},
    "xysize" : {"xsize", "ysize"},
    "yalign" : {"ypos", "yanchor"},
    "ycenter" : {"ypos", "yanchor"},
    }

# A list of sets of pairs of properties that do not conflict.
compatible_pairs = [
    {"radius", "angle"},
    {"anchorradius", "anchorangle"}
]

# This can become one of four things:
#
# - A pause.
# - An interpolation (which optionally can also reference other
# blocks, as long as they're not time-dependent, and have the same
# arity as the interpolation).
# - A call to another block.
# - A command to change the image, perhaps with a transition.
#
# We won't decide which it is until runtime, as we need the
# values of the variables here.


def check_spline_types(value):
    if isinstance(value, (position, int, float)):
        return True

    if isinstance(value, tuple):
        return all(check_spline_types(i) for i in value)

    return False


class RawMultipurpose(RawStatement):

    warp_function = None

    def __init__(self, loc):

        super(RawMultipurpose, self).__init__(loc)

        self.warper = None
        self.duration = None
        self.properties = [ ]
        self.expressions = [ ]
        self.splines = [ ]
        self.revolution = None
        self.circles = "0"

    def add_warper(self, name, duration, warp_function):
        self.warper = name
        self.duration = duration
        self.warp_function = warp_function

    def add_property(self, name, exprs):
        """
        Checks if the property is compatible with any previously included, and
        sets it.
        Either returns the previously-set property, if any, or None.
        """
        newly_set = incompatible_props.get(name, set()) | {name}

        for old, _e in self.properties:
            if newly_set.intersection(incompatible_props.get(old, (old,))):
                break
        else:
            old = None

        self.properties.append((name, exprs))

        if old is not None:
            pair = { old, name }

            for i in compatible_pairs:
                if pair == i:
                    old = None

        return old

    def add_expression(self, expr, with_clause):
        self.expressions.append((expr, with_clause))

    def add_revolution(self, revolution):
        self.revolution = revolution

    def add_circles(self, circles):
        self.circles = circles

    def add_spline(self, name, exprs):
        self.splines.append((name, exprs))

    def compile(self, ctx): # @ReservedAssignment

        compiling(self.loc)

        # Figure out what kind of statement we have. If there's no
        # interpolator, and no properties, than we have either a
        # call, or a child statement.
        if (self.warper is None and
            self.warp_function is None and
            not self.properties and
            not self.splines and
                len(self.expressions) == 1):

            expr, withexpr = self.expressions[0]

            child = ctx.eval(expr)
            if withexpr:
                transition = ctx.eval(withexpr)
            else:
                transition = None

            if isinstance(child, (int, float)):
                return Interpolation(self.loc, "pause", child, [ ], None, 0, [ ])

            child = renpy.easy.displayable(child)

            if isinstance(child, ATLTransformBase) and (child.child is None):
                child.compile()
                return child.get_block()
            else:
                return Child(self.loc, child, transition)

        compiling(self.loc)

        # Otherwise, we probably have an interpolation statement.

        if self.warp_function:
            warper = ctx.eval(self.warp_function)
        else:
            warper = self.warper or "instant"

            if warper not in warpers:
                raise Exception("ATL Warper %s is unknown at runtime." % warper)

        properties = [ ]

        for name, expr in self.properties:
            if name not in PROPERTIES:
                raise Exception("ATL Property %s is unknown at runtime." % name)

            value = ctx.eval(expr)
            properties.append((name, value))

        splines = [ ]

        for name, exprs in self.splines:
            if name not in PROPERTIES:
                raise Exception("ATL Property %s is unknown at runtime." % name)

            values = [ ctx.eval(i) for i in exprs ]

            if not all(check_spline_types(i) for i in values):
                if name in { "matrixtransform", "matrixcolor" }:
                    raise Exception("%s: Spline interpolation requires position types. (You may want to use SplineMatrix.)" % name)
                else:
                    raise Exception("%s: Spline interpolation requires position types." % name)

            splines.append((name, values))

        for expr, _with in self.expressions:
            try:
                value = ctx.eval(expr)
            except Exception:
                raise Exception("Could not evaluate expression %r when compiling ATL." % expr)

            if not isinstance(value, ATLTransformBase):
                raise Exception("Expression %r is not an ATL transform, and so cannot be included in an ATL interpolation." % expr)

            value.compile()

            if value.properties is None:
                raise Exception("ATL transform %r is too complicated to be included in interpolation." % expr)

            properties.extend(value.properties)

        duration = ctx.eval(self.duration)
        circles = ctx.eval(self.circles)

        return Interpolation(self.loc, warper, duration, properties, self.revolution, circles, splines)

    def mark_constant(self, analysis):
        constant = GLOBAL_CONST
        is_constant_expr = analysis.is_constant_expr

        constant = min(constant, is_constant_expr(self.warp_function))
        constant = min(constant, is_constant_expr(self.duration))
        constant = min(constant, is_constant_expr(self.circles))

        for _name, expr in self.properties:
            constant = min(constant, is_constant_expr(expr))

        for _name, exprs in self.splines:
            for expr in exprs:
                constant = min(constant, is_constant_expr(expr))

        for expr, withexpr in self.expressions:
            constant = min(constant, is_constant_expr(expr))
            constant = min(constant, is_constant_expr(withexpr))

        self.constant = constant

    def predict(self, ctx):

        for i, _j in self.expressions:

            try:
                i = ctx.eval(i)
            except Exception:
                continue

            if isinstance(i, ATLTransformBase) and (i.child is None):
                i.atl.predict(ctx)
                return

            try:
                renpy.easy.predict(i)
            except Exception:
                continue

        for k, e in self.properties:
            if k[:2] == "u_":

                try:
                    d = ctx.eval(e)
                except Exception:
                    continue

                if isinstance(d, str):
                    d = renpy.easy.displayable(d)

                if not isinstance(d, Displayable):
                    continue

                try:
                    d = renpy.display.im.unoptimized_texture(d)
                    renpy.easy.predict(d)
                except Exception:
                    continue



# This lets us have an ATL transform as our child.
class RawContainsExpr(RawStatement):

    def __init__(self, loc, expr):

        super(RawContainsExpr, self).__init__(loc)

        self.expression = expr

    def compile(self, ctx): # @ReservedAssignment
        compiling(self.loc)
        child = ctx.eval(self.expression)
        return Child(self.loc, child, None)

    def mark_constant(self, analysis):
        self.constant = analysis.is_constant_expr(self.expression)


# This allows us to have multiple ATL transforms as children.
class RawChild(RawStatement):

    def __init__(self, loc, child):

        super(RawChild, self).__init__(loc)

        self.children = [ child ]

    def compile(self, ctx): # @ReservedAssignment

        children = [ ]

        for i in self.children:
            children.append(renpy.display.motion.ATLTransform(i, context=ctx.context))

        box = renpy.display.layout.MultiBox(layout='fixed')

        for i in children:
            box.add(i)

        return Child(self.loc, box, None)

    def mark_constant(self, analysis):

        constant = GLOBAL_CONST

        for i in self.children:
            i.mark_constant(analysis)
            constant = min(constant, i.constant)

        self.constant = constant


# This changes the child of this statement, optionally with a transition.
class Child(Statement):

    def __init__(self, loc, child, transition):

        super(Child, self).__init__(loc)

        self.child = child
        self.transition = transition

    def execute(self, trans, st, state, events):

        executing(self.loc)

        old_child = trans.raw_child

        child = self.child

        if child._duplicatable:
            child = self.child._duplicate(trans._args)
            child._unique()

        if (old_child is not None) and (old_child is not renpy.display.motion.null) and (self.transition is not None):
            child = self.transition(old_widget=old_child,
                                    new_widget=child)
            child._unique()

        trans.set_child(child, duplicate=False)
        trans.raw_child = self.child

        return "next", st, None

    def visit(self):
        return [ self.child ]


# This causes interpolation to occur.
class Interpolation(Statement):

    def __init__(self, loc, warper, duration, properties, revolution, circles, splines):

        super(Interpolation, self).__init__(loc)

        self.warper = warper
        self.duration = duration
        self.properties = properties
        self.splines = splines

        # The direction we revolve in: cw, ccw, or None.
        self.revolution = revolution

        # The number of complete circles we make.
        self.circles = circles

    def execute(self, trans, st, state, events):

        executing(self.loc)

        warper = warpers.get(self.warper, self.warper)

        # Special case `pause 0` to always display a frame. This is intended to
        # support single-frame animations that shouldn't skip.
        if state is None and self.warper == "pause" and self.duration == 0 and renpy.config.atl_one_frame:
            force_frame = True
        else:
            force_frame = False

        if self.duration:
            complete = min(1.0, st / self.duration)
        else:
            complete = 1.0

        if complete < 0.0:
            complete = 0.0
        elif complete > 1.0:
            complete = 1.0

        complete = warper(complete)

        if state is None or len(state) != 6:

            # Create a new transform state, and apply the property
            # changes to it.
            newts = renpy.display.motion.TransformState()
            newts.take_state(trans.state)

            has_angle = False
            has_radius = False
            has_anchorangle = False
            has_anchorradius = False

            for k, v in self.properties:
                setattr(newts, k, v)

                if k == "angle":
                    has_angle = True

                elif k == "radius":
                    has_radius = True

                elif k == "anchorangle":
                    has_anchorangle = True

                elif k == "anchorradius":
                    has_anchorradius = True

            # Now, the things we change linearly are in the difference
            # between the new and old states.
            linear = trans.state.diff(newts)

            # Angle and radius need to go after the linear changes, as
            # around or alignaround must be set first.
            angles = None
            radii = None
            anchorangles = None
            anchorradii = None

            splines = [ ]

            revdir = self.revolution
            circles = self.circles

            if revdir or ((has_angle or has_radius) and renpy.config.automatic_polar_motion) or has_anchorangle or has_anchorradius:

                # Remove various irrelevant motions.
                for i in [ 'xpos', 'ypos',
                           'xanchor', 'yanchor',
                           'xaround', 'yaround',
                           'xanchoraround', 'yanchoraround',
                           ]:

                    linear.pop(i, None)

                if revdir is not None:

                    # Ensure we rotate around the new point.
                    trans.state.xaround = newts.xaround or .0
                    trans.state.yaround = newts.yaround or .0
                    trans.state.xanchoraround = newts.xanchoraround
                    trans.state.yanchoraround = newts.yanchoraround

                    # Get the start and end angles and radii.
                    startangle = trans.state.angle
                    endangle = newts.angle
                    startradius = trans.state.radius
                    endradius = newts.radius

                    startanchorangle = trans.state.anchorangle
                    startanchorangle_absolute = startanchorangle.absolute
                    startanchorangle_relative = startanchorangle.relative
                    endanchorangle = newts.anchorangle
                    endanchorangle_absolute = endanchorangle.absolute
                    endanchorangle_relative = endanchorangle.relative
                    startanchorradius = trans.state.anchorradius
                    endanchorradius = newts.anchorradius

                    # Make sure the angle is in the appropriate direction,
                    # and contains an appropriate number of circles.

                    if revdir == "clockwise":
                        if endangle < startangle:
                            startangle -= 360

                        if endanchorangle_absolute < startanchorangle_absolute:
                            endanchorangle_absolute -= 360
                        if endanchorangle_relative < startanchorangle_relative:
                            endanchorangle_relative -= 360

                        startangle -= circles * 360
                        startanchorangle_absolute -= circles * 360
                        startanchorangle_relative -= circles * 360

                    elif revdir == "counterclockwise":
                        if endangle > startangle:
                            startangle += 360

                        if endanchorangle_absolute > startanchorangle_absolute:
                            endanchorangle_absolute += 360
                        if endanchorangle_relative > startanchorangle_relative:
                            endanchorangle_relative += 360

                        startangle += circles * 360
                        startanchorangle_absolute += circles * 360
                        startanchorangle_relative += circles * 360

                    radii = (startradius, endradius)
                    angles = (startangle, endangle)
                    anchorradii = (startanchorradius, endanchorradius)
                    anchorangles = (
                        DualAngle(startanchorangle_absolute, startanchorangle_relative),
                        DualAngle(endanchorangle_absolute, endanchorangle_relative),
                    )

                else:

                    if has_angle:
                        start = trans.state.angle
                        end = newts.last_angle

                        if end - start > 180:
                            start += 360
                        if end - start < -180:
                            start -= 360

                        angles = (start, end)

                    if has_radius:
                        radii = (trans.state.radius, newts.radius)

                    if has_anchorangle:
                        start = trans.state.anchorangle
                        start_absolute = start.absolute
                        start_relative = start.relative
                        end_absolute = newts.last_absolute_anchorangle
                        end_relative = newts.last_relative_anchorangle

                        if end_absolute - start_absolute > 180:
                            start_absolute += 360
                        if end_absolute - start_absolute < -180:
                            start_absolute -= 360
                        if end_relative - start_relative > 180:
                            start_relative += 360
                        if end_relative - start_relative < -180:
                            start_relative -= 360

                        anchorangles = (
                            DualAngle(start_absolute, start_relative),
                            DualAngle(end_absolute, end_relative),
                        )

                    if has_anchorradius:
                        anchorradii = (trans.state.anchorradius, newts.anchorradius)

            # Figure out the splines.
            for name, values in self.splines:
                splines.append((name, [ trans.state.get(name) ] + values))

            state = (linear, angles, radii, anchorangles, anchorradii, splines)

            # Ensure that we set things, even if they don't actually
            # change from the old state.
            for k, v in self.properties:
                if k not in linear:
                    setattr(trans.state, k, v)

        else:
            linear, angles, radii, anchorangles, anchorradii, splines = state

        # Linearly interpolate between the things in linear.
        for k, (old, new) in linear.items():

            if k == "orientation":
                if old is None:
                    old = (0.0, 0.0, 0.0)
                if new is not None:
                    value = renpy.display.quaternion.euler_slerp(complete, old, new)
                elif complete >= 1:
                    value = None
                else:
                    value = old

            else:
                value = interpolate(complete, old, new, PROPERTIES[k])

            setattr(trans.state, k, value)

        # Handle the angle.
        if angles is not None:
            startangle, endangle = angles[:2]

            angle = interpolate(complete, startangle, endangle, float)
            trans.state.angle = angle

        if radii is not None:
            startradius, endradius = radii
            trans.state.radius = interpolate(complete, startradius, endradius, position_or_none)

        if anchorangles is not None:
            startangle, endangle = anchorangles[:2]

            anchorangle = interpolate(complete, startangle, endangle, DualAngle.from_any)
            trans.state.anchorangle = anchorangle

        if anchorradii is not None:
            startradius, endradius = anchorradii
            trans.state.anchorradius = interpolate(complete, startradius, endradius, position_or_none)

        # Handle any splines we might have.
        for name, values in splines:
            value = interpolate_spline(complete, values, PROPERTIES[name])
            setattr(trans.state, name, value)

        if (st >= self.duration) and (not force_frame):
            return "next", st - self.duration, None
        else:
            if not self.properties and not self.revolution and not self.splines:
                return "continue", state, max(0, self.duration - st)
            else:
                return "continue", state, 0


# Implementation of the repeat statement.
class RawRepeat(RawStatement):

    def __init__(self, loc, repeats):

        super(RawRepeat, self).__init__(loc)

        self.repeats = repeats

    def compile(self, ctx): # @ReservedAssignment

        compiling(self.loc)

        repeats = self.repeats

        if repeats is not None:
            repeats = ctx.eval(repeats)

        return Repeat(self.loc, repeats)

    def mark_constant(self, analysis):
        self.constant = analysis.is_constant_expr(self.repeats)

class Repeat(Statement):

    def __init__(self, loc, repeats):

        super(Repeat, self).__init__(loc)

        self.repeats = repeats

    def execute(self, trans, st, state, events):
        return "repeat", (self.repeats, st), 0

# Parallel statement.


class RawParallel(RawStatement):

    def __init__(self, loc, block):

        super(RawParallel, self).__init__(loc)
        self.blocks = [ block ]

    def compile(self, ctx): # @ReservedAssignment
        return Parallel(self.loc, [i.compile(ctx) for i in self.blocks])

    def predict(self, ctx):
        for i in self.blocks:
            i.predict(ctx)

    def mark_constant(self, analysis):
        constant = GLOBAL_CONST

        for i in self.blocks:
            i.mark_constant(analysis)
            constant = min(constant, i.constant)

        self.constant = constant



class Parallel(Statement):

    def __init__(self, loc, blocks):
        super(Parallel, self).__init__(loc)
        self.blocks = blocks

    def _handles_event(self, event):

        for i in self.blocks:
            if i._handles_event(event):
                return True

        return False

    def execute(self, trans, st, state, events):

        executing(self.loc)

        if state is None:
            state = [ (i, None) for i in self.blocks ]

        # The amount of time left after finishing this block.
        left = [ ]

        # The duration of the pause.
        pauses = [ ]

        # The new state structure.
        newstate = [ ]

        for i, istate in state:

            action, arg, pause = i.execute(trans, st, istate, events)

            if pause is not None:
                pauses.append(pause)

            if action == "continue":
                newstate.append((i, arg))
            elif action == "next":
                left.append(arg)
            elif action == "event":
                return action, arg, pause

        if newstate:
            return "continue", newstate, min(pauses)
        else:
            return "next", min(left), None

    def visit(self):
        return [ j for i in self.blocks for j in i.visit() ]

# The choice statement.


class RawChoice(RawStatement):

    def __init__(self, loc, chance, block):
        super(RawChoice, self).__init__(loc)

        self.choices = [ (chance, block) ]

    def compile(self, ctx): # @ReservedAssignment
        compiling(self.loc)
        return Choice(self.loc, [ (ctx.eval(chance), block.compile(ctx)) for chance, block in self.choices])

    def predict(self, ctx):
        for _i, j in self.choices:
            j.predict(ctx)

    def mark_constant(self, analysis):
        constant = GLOBAL_CONST

        for _chance, block in self.choices:
            block.mark_constant(analysis)
            constant = min(constant, block.constant)

        self.constant = constant


class Choice(Statement):

    def __init__(self, loc, choices):

        super(Choice, self).__init__(loc)

        self.choices = choices

    def _handles_event(self, event):

        for i in self.choices:
            if i[1]._handles_event(event):
                return True

        return False

    def execute(self, trans, st, state, events):

        executing(self.loc)

        choice = None # For typing purposes.

        if state is None:

            total = 0

            for chance, choice in self.choices:
                total += chance

            n = random.uniform(0, total)

            for chance, choice in self.choices:
                if n < chance:
                    break
                n -= chance

            cstate = None

        else:
            choice, cstate = state

        action, arg, pause = choice.execute(trans, st, cstate, events)

        if action == "continue":
            return "continue", (choice, arg), pause
        else:
            return action, arg, None

    def visit(self):
        return [ j for i in self.choices for j in i[1].visit() ]

# The Time statement.


class RawTime(RawStatement):

    def __init__(self, loc, time):

        super(RawTime, self).__init__(loc)
        self.time = time

    def compile(self, ctx): # @ReservedAssignment
        compiling(self.loc)
        return Time(self.loc, ctx.eval(self.time))

    def mark_constant(self, analysis):
        self.constant = analysis.is_constant_expr(self.time)


class Time(Statement):

    def __init__(self, loc, time):
        super(Time, self).__init__(loc)

        self.time = time

    def execute(self, trans, st, state, events):
        return "continue", None, None

# The On statement.


class RawOn(RawStatement):

    def __init__(self, loc, names, block):
        super(RawOn, self).__init__(loc)

        self.handlers = { }

        for i in names:
            self.handlers[i] = block

    def compile(self, ctx): # @ReservedAssignment
        compiling(self.loc)

        handlers = { }

        for k, v in self.handlers.items():
            handlers[k] = v.compile(ctx)

        return On(self.loc, handlers)

    def predict(self, ctx):
        for i in self.handlers.values():
            i.predict(ctx)

    def mark_constant(self, analysis):
        constant = GLOBAL_CONST

        for block in self.handlers.values():
            block.mark_constant(analysis)
            constant = min(constant, block.constant)

        self.constant = constant

class On(Statement):

    def __init__(self, loc, handlers):
        super(On, self).__init__(loc)

        self.handlers = handlers

    def _handles_event(self, event):
        if event in self.handlers:
            return True
        else:
            return False

    def execute(self, trans, st, state, events):

        executing(self.loc)

        # If it's our first time through, start in the start state.
        if state is None:
            name, start, cstate = ("start", st, None)
        else:
            name, start, cstate = state

        # If we have an external event, and we have a handler for it,
        # handle it.
        for event in events:

            while event:
                if event in self.handlers:
                    break

                event = event.partition("_")[2]

            if not event:
                continue

            # Do not allow people to abort the hide or replaced event.
            lock_event = (name == "hide" and trans.hide_request) or (name == "replaced" and trans.replaced_request)

            if not lock_event:
                name = event
                start = st
                cstate = None

        while True:

            # If we don't have a handler, return until we change event.
            if name not in self.handlers:
                return "continue", (name, start, cstate), None

            action, arg, pause = self.handlers[name].execute(trans, st - start, cstate, events)

            # If we get a continue, save our state.
            if action == "continue":

                # If it comes from a hide block, indicate that.
                if name == "hide" or name == "replaced":
                    trans.hide_response = False
                    trans.replaced_response = False

                return "continue", (name, start, arg), pause

            # If we get a next, then try going to the default
            # event, unless we're already in default, in which case we
            # go to None.
            elif action == "next":
                if name == "default" or name == "hide" or name == "replaced":
                    name = None
                else:
                    name = "default"

                start = st - arg
                cstate = None

                continue

            # If we get an event, then either handle it if we can, or
            # pass it up the stack if we can't.
            elif action == "event":

                name, arg = arg

                if name in self.handlers:
                    start = max(st - arg, st - 30)
                    cstate = None
                    continue

                return "event", (name, arg), None

    def visit(self):
        return [ j for i in self.handlers.values() for j in i.visit() ]

# Event statement.


class RawEvent(RawStatement):

    def __init__(self, loc, name):
        super(RawEvent, self).__init__(loc)

        self.name = name

    def compile(self, ctx): # @ReservedAssignment
        return Event(self.loc, self.name)

    def mark_constant(self, analysis):
        self.constant = GLOBAL_CONST


class Event(Statement):

    def __init__(self, loc, name):
        super(Event, self).__init__(loc)

        self.name = name

    def execute(self, trans, st, state, events):
        return "event", (self.name, st), None


class RawFunction(RawStatement):

    def __init__(self, loc, expr):
        super(RawFunction, self).__init__(loc)

        self.expr = expr

    def compile(self, ctx): # @ReservedAssignment
        compiling(self.loc)
        return Function(self.loc, ctx.eval(self.expr))

    def mark_constant(self, analysis):
        self.constant = analysis.is_constant_expr(self.expr)


class Function(Statement):

    def __init__(self, loc, function):
        super(Function, self).__init__(loc)

        self.function = function

    def _handles_event(self, event):
        return True

    def execute(self, trans, st, state, events):
        block = state or renpy.config.atl_function_always_blocks

        fr = self.function(trans, st if block else 0, trans.at)

        if (not block) and (fr is not None):
            block = True
            fr = self.function(trans, st, trans.at)

        if fr is not None:
            return "continue", True, fr
        else:
            return "next", 0 if block else st, None


# This parses an ATL block.
def parse_atl(l):

    l.advance()
    block_loc = l.get_location()

    statements = [ ]

    animation = False

    while not l.eob:

        loc = l.get_location()

        if l.keyword('repeat'):

            repeats = l.simple_expression()
            statements.append(RawRepeat(loc, repeats))

        elif l.keyword('block'):
            l.require(':')
            l.expect_eol()
            l.expect_block('block')

            block = parse_atl(l.subblock_lexer())
            statements.append(block)

        elif l.keyword('contains'):

            expr = l.simple_expression()

            if expr:

                l.expect_noblock('contains expression')
                statements.append(RawContainsExpr(loc, expr))

            else:

                l.require(':')
                l.expect_eol()
                l.expect_block('contains')

                block = parse_atl(l.subblock_lexer())
                statements.append(RawChild(loc, block))

        elif l.keyword('parallel'):
            l.require(':')
            l.expect_eol()
            l.expect_block('parallel')

            block = parse_atl(l.subblock_lexer())
            statements.append(RawParallel(loc, block))

        elif l.keyword('choice'):

            chance = l.simple_expression()
            if not chance:
                chance = "1.0"

            l.require(':')
            l.expect_eol()
            l.expect_block('choice')

            block = parse_atl(l.subblock_lexer())
            statements.append(RawChoice(loc, chance, block))

        elif l.keyword('on'):

            names = [ l.require(l.word) ]

            while l.match(','):
                name = l.word()

                if name is None:
                    break

                names.append(name)

            l.require(':')
            l.expect_eol()
            l.expect_block('on')

            block = parse_atl(l.subblock_lexer())
            statements.append(RawOn(loc, names, block))

        elif l.keyword('time'):
            time = l.require(l.simple_expression)
            l.expect_noblock('time')

            statements.append(RawTime(loc, time))

        elif l.keyword('function'):
            expr = l.require(l.simple_expression)
            l.expect_noblock('function')

            statements.append(RawFunction(loc, expr))

        elif l.keyword('event'):
            name = l.require(l.word)
            l.expect_noblock('event')

            statements.append(RawEvent(loc, name))

        elif l.keyword('pass'):
            l.expect_noblock('pass')
            statements.append(None)

        elif l.keyword('animation'):
            l.expect_noblock('animation')
            animation = True

        else:

            # If we can't assign it it a statement more specifically,
            # we try to parse it into a RawMultipurpose. That will
            # then be turned into another statement, as appropriate.

            # The RawMultipurpose we add things to.
            rm = renpy.atl.RawMultipurpose(loc)

            # Is the last clause an expression?
            last_expression = False

            # Is this clause an expression?
            this_expression = False

            # First, look for a warper.
            cp = l.checkpoint()
            warper = l.name()

            if warper in warpers:
                duration = l.require(l.simple_expression)
                warp_function = None

            elif warper == "warp":

                warper = None
                warp_function = l.require(l.simple_expression)
                duration = l.require(l.simple_expression)

            else:
                l.revert(cp)

                warper = None
                warp_function = None
                duration = "0"

            rm.add_warper(warper, duration, warp_function)

            ll = l
            has_block = False

            # Now, look for properties and simple_expressions.
            while True:

                if ((warper is not None) or (warp_function is not None)) and (not has_block) and ll.match(':'):
                    ll.expect_eol()
                    ll.expect_block("ATL")
                    has_block = True
                    ll = l.subblock_lexer()
                    ll.advance()
                    ll.expect_noblock("ATL")

                if has_block and ll.eol():
                    ll.advance()
                    ll.expect_noblock("ATL")

                # Update expression status.
                last_expression = this_expression
                this_expression = False

                if ll.keyword('pass'):
                    continue

                # Parse revolution keywords.
                if ll.keyword('clockwise'):
                    rm.add_revolution('clockwise')
                    continue

                if ll.keyword('counterclockwise'):
                    rm.add_revolution('counterclockwise')
                    continue

                if ll.keyword('circles'):
                    expr = l.require(l.simple_expression)
                    rm.add_circles(expr)
                    continue

                # Try to parse a property.
                cp = ll.checkpoint()

                prop = ll.name()

                if (prop in PROPERTIES) or (prop and prop.startswith("u_")):

                    expr = ll.require(ll.simple_expression)

                    # We either have a property or a spline. It's the
                    # presence of knots that determine which one it is.

                    knots = [ ]

                    while ll.keyword('knot'):
                        knots.append(ll.require(ll.simple_expression))

                    if knots:
                        if prop == "orientation":
                            raise Exception("Orientation doesn't support spline.")
                        knots.append(expr)
                        rm.add_spline(prop, knots)
                    else:
                        addprop_rv = rm.add_property(prop, expr)
                        if addprop_rv == prop:
                            ll.deferred_error("check_conflicting_properties", "property {!r} is given a value more than once".format(prop))
                        elif addprop_rv:
                            ll.deferred_error("check_conflicting_properties", "properties {!r} and {!r} conflict with each other".format(prop, addprop_rv))

                    continue

                # Otherwise, try to parse it as a simple expressoon,
                # with an optional with clause.

                ll.revert(cp)

                expr = ll.simple_expression()

                if not expr:
                    break

                if last_expression:
                    ll.error('ATL statement contains two expressions in a row; is one of them a misspelled property? If not, separate them with pass.')

                this_expression = True

                if ll.keyword("with"):
                    with_expr = ll.require(ll.simple_expression)
                else:
                    with_expr = None

                rm.add_expression(expr, with_expr)

            if not has_block:
                l.expect_noblock('ATL')

            statements.append(rm)

        if l.eol():
            l.advance()
            continue

        l.require(",", "comma or end of line")

    # Merge together statements that need to be merged together.

    merged = [ ]
    old = None

    for new in statements:

        if isinstance(old, RawParallel) and isinstance(new, RawParallel):
            old.blocks.extend(new.blocks)
            continue

        elif isinstance(old, RawChoice) and isinstance(new, RawChoice):
            old.choices.extend(new.choices)
            continue

        elif isinstance(old, RawChild) and isinstance(new, RawChild):
            old.children.extend(new.children)
            continue

        elif isinstance(old, RawOn) and isinstance(new, RawOn):
            old.handlers.update(new.handlers)
            continue

        # None is a pause statement, which gets skipped, but also
        # prevents things from combining.
        elif new is None:
            old = new
            continue

        merged.append(new)
        old = new

    return RawBlock(block_loc, merged, animation)

def deep_compare(a, b):
    """
    Compares two trees of ATL statements for equality.
    """

    if type(a) != type(b):
        return False

    if isinstance(a, (list, tuple)):
        return all(deep_compare(i, j) for i, j in zip(a, b))

    if isinstance(a, dict):
        if len(a) != len(b):
            return False

        return all((k in b) and deep_compare(a[k], b[k]) for k in a)

    if isinstance(a, Statement):
        return deep_compare(a.__dict__, b.__dict__)

    try:
        return a == b
    except Exception:
        return True<|MERGE_RESOLUTION|>--- conflicted
+++ resolved
@@ -661,13 +661,8 @@
             if passed and (pkind == param.POSITIONAL_ONLY): # turn into elif when possible
                 continue
 
-<<<<<<< HEAD
             elif passed:
-                param = ValuedParameter(name, param.KEYWORD_ONLY, scope[name])
-=======
-            if passed: # turn into elif when possible
                 param = ValuedParameter(name, param.KEYWORD_ONLY, default=scope[name])
->>>>>>> 3972ea25
 
             elif param.has_default:
                 param = ValuedParameter(name, pkind, default=scope[name])
