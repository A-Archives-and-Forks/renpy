# Copyright 2004-2025 Tom Rothamel <pytom@bishoujo.us>
#
# Permission is hereby granted, free of charge, to any person
# obtaining a copy of this software and associated documentation files
# (the "Software"), to deal in the Software without restriction,
# including without limitation the rights to use, copy, modify, merge,
# publish, distribute, sublicense, and/or sell copies of the Software,
# and to permit persons to whom the Software is furnished to do so,
# subject to the following conditions:
#
# The above copyright notice and this permission notice shall be
# included in all copies or substantial portions of the Software.
#
# THE SOFTWARE IS PROVIDED "AS IS", WITHOUT WARRANTY OF ANY KIND,
# EXPRESS OR IMPLIED, INCLUDING BUT NOT LIMITED TO THE WARRANTIES OF
# MERCHANTABILITY, FITNESS FOR A PARTICULAR PURPOSE AND
# NONINFRINGEMENT. IN NO EVENT SHALL THE AUTHORS OR COPYRIGHT HOLDERS BE
# LIABLE FOR ANY CLAIM, DAMAGES OR OTHER LIABILITY, WHETHER IN AN ACTION
# OF CONTRACT, TORT OR OTHERWISE, ARISING FROM, OUT OF OR IN CONNECTION
# WITH THE SOFTWARE OR THE USE OR OTHER DEALINGS IN THE SOFTWARE.

# pyright: reportUnannotatedClassAttribute=false, reportAttributeAccessIssue=false

from __future__ import (
    division,
    absolute_import,
    with_statement,
    print_function,
    unicode_literals,
    annotations,
)
from typing import Any, Callable, Self, override
from renpy.compat import (
    PY2,
    basestring,
    bchr,
    bord,
    chr,
    open,
    pystr,
    range,
    round,
    str,
    tobytes,
    unicode,
)  # *

import random

import renpy
from renpy.parameter import Signature, ValuedParameter
from renpy.pyanalysis import Analysis, NOT_CONST, GLOBAL_CONST

<<<<<<< HEAD

def compiling(loc: tuple[str, int]):
    file, number = loc  # @ReservedAssignment
=======
def late_imports():
    global Displayable, Matrix, Camera

    from renpy.display.displayable import Displayable
    from renpy.display.matrix import Matrix
    from renpy.display.transform import Camera

def compiling(loc):
    file, number = loc # @ReservedAssignment
>>>>>>> a4558602

    renpy.game.exception_info = "Compiling ATL code at %s:%d" % (file, number)


def executing(loc: tuple[str, int]):
    file, number = loc  # @ReservedAssignment

    renpy.game.exception_info = "Executing ATL code at %s:%d" % (file, number)


# A map from the name of a time warp function to the function itself.
warpers: dict[str, Callable[..., Any]] = {}


def atl_warper(f: Callable[..., Any]):
    name = f.__name__
    warpers[name] = f
    return f


# The pause warper is used internally when no other warper is
# specified.


@atl_warper
def pause(t: float) -> float:
    if t < 1.0:
        return 0.0
    else:
        return 1.0


@atl_warper
def instant(_: float) -> float:
    return 1.0


class position(object):
    """
    A combination of relative and absolute coordinates.
    """

    __slots__: tuple[str, str] = ("absolute", "relative")

    def __new__(
        cls, absolute: int | float = 0, relative: int | float | None = None
    ) -> Self:
        """
        If passed two parameters, takes them as an absolute and a relative.
        If passed only one parameter, converts it.
        Using __new__ so that passing a position returns it unchanged.
        """
        if relative is None:
            self = cls.from_any(absolute)
        else:
            self = object.__new__(cls)
            self.absolute = absolute
            self.relative = relative
        return self

    @classmethod
    def from_any(cls, other: int | float) -> Self:
        if isinstance(other, cls):
            return other
        elif type(other) is float:
            return cls(0, other)
        else:
            return cls(other, 0)

    def simplify(self) -> int | float | Self:
        """
        Tries to represent this position as an int, float, or absolute, if
        possible.
        """

        if self.relative == 0.0:
            if self.absolute == int(self.absolute):
                return int(self.absolute)
            else:
                return renpy.display.core.absolute(self.absolute)
        elif self.absolute == 0:
            return float(self.relative)
        else:
            return self

    def __add__(self, other: Any) -> position:
        if isinstance(other, position):
            return position(
                self.absolute + other.absolute, self.relative + other.relative
            )
        # elif isinstance(other, (int, float)):
        #     return self + position.from_any(other)
        return NotImplemented

    __radd__ = __add__

    def __sub__(self, other: Any) -> position:
        return self + -other

    def __rsub__(self, other: Any) -> position:
        return other + -self

    def __mul__(self, other: Any) -> position:
        if isinstance(other, (int, float)):
            return position(self.absolute * other, self.relative * other)
        return NotImplemented

    __rmul__ = __mul__

    def __truediv__(self, other: Any) -> position:
        if isinstance(other, (int, float)):
            return self * (1 / other)
        return NotImplemented

    def __pos__(self) -> position:
        return position(
            renpy.display.core.absolute(self.absolute), float(self.relative)
        )

    def __neg__(self) -> position:
        return -1 * self

    @override
    def __repr__(self):
        return "position(absolute={}, relative={})".format(self.absolute, self.relative)


class DualAngle(object):
    def __init__(
        self, absolute: int | float, relative: int | float
    ):  # for tests, convert to PY2 after
        self.absolute = absolute
        self.relative = relative

    @classmethod
    def from_any(cls, other: DualAngle | float) -> Self:
        if isinstance(other, cls):
            return other
        elif type(other) is float:
            return cls(other, other)
        raise TypeError("Cannot convert {} to DualAngle".format(type(other)))

    def __add__(self, other: Any) -> DualAngle:
        if isinstance(other, DualAngle):
            return DualAngle(
                self.absolute + other.absolute, self.relative + other.relative
            )
        return NotImplemented

    def __sub__(self, other: Any) -> DualAngle:
        return self + -other

    def __mul__(self, other: Any) -> DualAngle:
        if isinstance(other, (int, float)):
            return DualAngle(self.absolute * other, self.relative * other)
        return NotImplemented

    __rmul__ = __mul__

    def __neg__(self):
        return -1 * self


def position_or_none(x: Any) -> position | None:
    if x is None:
        return None
    return position.from_any(x)


def any_object[T](x: T) -> T:
    return x


def bool_or_none(x: Any) -> bool | None:
    if x is None:
        return x
    return bool(x)


def float_or_none(x: Any) -> float | None:
    if x is None:
        return x
    return float(x)


def matrix(x: Any):
    if x is None:
        return None
    elif callable(x):
        return x
    else:
        return renpy.display.matrix.Matrix(x)


def mesh(x):
    if isinstance(x, (renpy.gl2.gl2mesh2.Mesh2, renpy.gl2.gl2mesh3.Mesh3, tuple)):
        return x

    return bool(x)


# A dictionary giving property names and the corresponding type or
# function. This is massively added to by renpy.display.transform.
PROPERTIES = {}

tuple_or_list = (tuple, list)

def interpolate(t, a, b, typ):
    """
    Linearly interpolate the arguments.
    """

    # Deal with booleans, nones, etc.
<<<<<<< HEAD
    if b is None or isinstance(
        b, (bool, str, renpy.display.matrix.Matrix, renpy.display.transform.Camera)
    ):
=======
    if b is None or isinstance(b, (bool, str, Displayable, Matrix, Camera)):
>>>>>>> a4558602
        if t >= 1.0:
            return b
        else:
            return a

    # Recurse into tuples.

    elif isinstance(b, tuple_or_list):
        if not isinstance(a, tuple_or_list):
            a = [ None ] * len(b)

        if not isinstance(typ, tuple_or_list):
            typ = (typ,) * len(b)

        return tuple(interpolate(t, i, j, ty) for i, j, ty in zip(a, b, typ))

    # If something is callable, call it and return the result.
    elif callable(b):
        a_origin = getattr(a, "origin", None)
        rv = b(a_origin, t)
        rv.origin = b
        return rv

    # Interpolate everything else.
    else:
        if a is None:
            a = 0

        if typ in (position_or_none, position):
            if renpy.config.mixed_position:
                a = position.from_any(a)
                b = position.from_any(b)
                return (1 - t) * a + t * b  # same result, faster execution
            else:
                typ = type(b)

        return typ(a + t * (b - a))


# Interpolate the value of a spline. This code is based on Aenakume's code,
# from 00splines.rpy.


def interpolate_spline(t, spline, typ):

    if isinstance(spline[-1], tuple):
        return tuple(interpolate_spline(t, i, ty) for i, ty in zip(zip(*spline), typ))

    if spline[0] is None:
        return spline[-1]

    if renpy.config.mixed_position and typ in (position_or_none, position):
        spline = [position_or_none(i) for i in spline]

    lenspline = len(spline)

    if lenspline == 2:
        t_p = 1.0 - t

        rv = t_p * spline[0] + t * spline[-1]

    elif lenspline == 3:
        t_pp = (1.0 - t) ** 2
        t_p = 2 * t * (1.0 - t)
        t2 = t**2

        rv = t_pp * spline[0] + t_p * spline[1] + t2 * spline[2]

    elif lenspline == 4:
        t_ppp = (1.0 - t) ** 3
        t_pp = 3 * t * (1.0 - t) ** 2
        t_p = 3 * t**2 * (1.0 - t)
        t3 = t**3

        rv = t_ppp * spline[0] + t_pp * spline[1] + t_p * spline[2] + t3 * spline[3]

    elif t <= 0.0:
        rv = spline[0]
    elif t >= 1.0:
        rv = spline[-1]

    else:
        # Catmull-Rom (re-adjust the control points)
        spline = [spline[1], spline[0]] + list(spline[2:-2]) + [spline[-1], spline[-2]]

        inner_spline_count = float(lenspline - 3)

        # determine which spline values are relevant
        sector = int(t // (1.0 / inner_spline_count) + 1)

        # determine t for this sector
        t = (t % (1.0 / inner_spline_count)) * inner_spline_count

        rv = get_catmull_rom_value(t, *spline[sector - 1 : sector + 3])

    if rv is None:
        return None
    else:
        return type(spline[-1])(rv)


def get_catmull_rom_value(t, p_1, p0, p1, p2):
    """
    Very basic Catmull-Rom calculation with no alpha or handling
    of multi-dimensional points
    """
    t = float(max(0.0, min(1.0, t)))
    return type(p0)(
        (
            t * ((2 - t) * t - 1) * p_1
            + (t * t * (3 * t - 5) + 2) * p0
            + t * ((4 - 3 * t) * t + 1) * p1
            + (t - 1) * t * t * p2
        )
        / 2
    )


# A list of atl transforms that may need to be compiled.
compile_queue = []


def compile_all():
    """
    Called after the init phase is finished and transforms are compiled,
    to compile all constant transforms.
    """

    global compile_queue

    for i in compile_queue:

        if i.atl.constant == GLOBAL_CONST:
            i.compile()

    compile_queue = []


# Used to indicate that a variable is not in the context.
NotInContext = renpy.object.Sentinel("NotInContext")


# This is the context used when compiling an ATL statement. It stores the
# scopes that are used to evaluate the various expressions in the statement,
# and has a method to do the evaluation and return a result.
class Context(object):

    def __init__(self, context):
        self.context = context

    def eval(self, expr):  # @ReservedAssignment
        return renpy.python.py_eval(expr, locals=self.context)

    def __eq__(self, other):
        if not isinstance(other, Context):
            return False

        return self.context == other.context

    def __ne__(self, other):
        return not (self == other)


class ATLTransformBase(renpy.object.Object):
    """
    This is intended to be subclassed by ATLTransform. It takes care of
    managing ATL execution, which allows ATLTransform itself to not care
    much about the contents of this file.
    """

    __version__ = 1

    # Compatibility with older saves.
    parameters = renpy.ast.EMPTY_PARAMETERS
    parent_transform = None  # type: ATLTransformBase|None
    atl_st_offset = 0

    # The block, as first compiled for prediction.
    predict_block = None

    nosave = ["parent_transform"]

    def after_upgrade(self, version):
        if version < 1:
            # any value in the inner scope was treated as a valid keyword parameter
            # so, we turn any inner scope value into a keyword parameter
            rv_parameters = []
            for name, value in self.context.context.items():
                if name not in self.parameters.parameters:
                    rv_parameters.append(
                        ValuedParameter(
                            name, ValuedParameter.KEYWORD_ONLY, default=value
                        )
                    )
            if rv_parameters:
                rv_parameters = (
                    list(self.parameters.parameters.values()) + rv_parameters
                )
                rv_parameters.sort(key=lambda p: p.kind)
                self.parameters = Signature(rv_parameters)

    def __init__(self, atl, context, parameters):

        # The constructor will be called by atltransform.
        if parameters is None:
            parameters = ATLTransformBase.parameters
        else:
            context = context.copy()
            # Apply the default parameters.
            parameters.apply_defaults(context, scope=context)

        # The parameters that we take.
        self.parameters = parameters

        # The raw code that makes up this ATL statement.
        self.atl = atl

        # The context in which execution occurs.
        self.context = Context(context)

        # The code after it has been compiled into a block.
        self.block = None

        # The same thing, but only if the code was compiled into a block
        # for prediction purposes only.
        self.predict_block = None

        # The properties of the block, if it contains only an
        # Interpolation.
        self.properties = None

        # The state of the statement we are executing. As this can be
        # shared between more than one object (in the case of a hide),
        # the data must not be altered.
        self.atl_state = None

        # Are we done?
        self.done = False

        # The transform event we are going to process.
        self.transform_event = None

        # The transform event we last processed.
        self.last_transform_event = None

        # The child transform event we last processed.
        self.last_child_transform_event = None

        # The child, without any transformations.
        self.raw_child = None

        # The parent transform that was called to create this transform.
        self.parent_transform = None

        # The offset between st and when this ATL block first executed.
        if renpy.config.atl_start_on_show:
            self.atl_st_offset = None
        else:
            self.atl_st_offset = 0

        if renpy.game.context().init_phase:
            compile_queue.append(self)

    @property
    def transition(self):
        """
        Returns true if this is likely to be an ATL transition.
        """

        return "new_widget" in self.context.context

    def _handles_event(self, event):

        if (event == "replaced") and (self.atl_state is None):
            return True

        if (self.block is not None) and (self.block._handles_event(event)):
            return True

        if self.child is None:
            return False

        return self.child._handles_event(event)

    def get_block(self):
        """
        Returns the compiled block to use.
        """

        if self.block:
            return self.block
        elif self.predict_block and renpy.display.predict.predicting:
            return self.predict_block
        else:
            return None

    def take_execution_state(self, t):
        """
        Updates self to begin executing from the same point as t. This
        requires that t.atl is self.atl.
        """

        super(ATLTransformBase, self).take_execution_state(t)  # type: ignore

        self.atl_st_offset = None
        self.atl_state = None

        if self is t:
            return
        elif not isinstance(t, ATLTransformBase):
            return
        elif t.atl is not self.atl:
            return

        # Only take the execution state if the contexts haven't changed in
        # a way that would affect the execution of the ATL.

        if t.atl.constant != GLOBAL_CONST:

            block = self.get_block()
            if block is None:
                block = self.compile()

            if not deep_compare(self.block, t.block):
                return

        self.done = t.done
        self.block = t.block
        self.atl_state = t.atl_state
        self.transform_event = t.transform_event
        self.last_transform_event = t.last_transform_event
        self.last_child_transform_event = t.last_child_transform_event

        self.st = t.st
        self.at = t.at
        self.st_offset = t.st_offset
        self.at_offset = t.at_offset
        self.atl_st_offset = t.atl_st_offset

        if self.child is renpy.display.motion.null:

            if t.child and t.child._duplicatable:
                self.child = t.child._duplicate(None)
            else:
                self.child = t.child

            self.raw_child = t.raw_child

    def __call__(self, *args, **kwargs):

        _args = kwargs.pop("_args", None)

        scope = self.context.context.copy()
        signature = self.parameters
        child = None

        if renpy.config.atl_pos_only_as_pos_or_kw:
            signature = signature.with_pos_only_as_pos_or_kw()

        present_kinds = {p.kind for p in signature.parameters.values()}

        child_param = signature.parameters.get("child", None)
        old_widget_param = signature.parameters.get("old_widget", None)
        # args_param_name = None
        # if ValuedParameter.VAR_POSITIONAL in present_kinds:
        #     for param in signature.parameters.values():
        #         if param.kind == ValuedParameter.VAR_POSITIONAL:
        #             args_param_name = param.name
        #             break
        # kwargs_param_name = None
        # if ValuedParameter.VAR_KEYWORD in present_kinds:
        #     for param in signature.parameters.values():
        #         if param.kind == ValuedParameter.VAR_KEYWORD:
        #             kwargs_param_name = param.name
        #             break

        ## if a single arg is passed and no positional parameter is there to catch it, set it to be the child
        if args and (
            present_kinds <= {ValuedParameter.KEYWORD_ONLY, ValuedParameter.VAR_KEYWORD}
        ):
            try:
                (child,) = args
            except Exception:
                raise Exception("Too many arguments passed to ATL transform.")
            args = ()

        if (child_param is None) or (
            child_param.kind
            not in {ValuedParameter.POSITIONAL_OR_KEYWORD, ValuedParameter.KEYWORD_ONLY}
        ):
            # if kwargs_param_name is None:
            child = kwargs.pop("child", child)
        else:
            child = kwargs.get("child", child)
        if (old_widget_param is not None) and (
            old_widget_param.kind
            in {ValuedParameter.POSITIONAL_OR_KEYWORD, ValuedParameter.KEYWORD_ONLY}
        ):
            # if getattr(signature.parameters.get("new_widget", None), "kind", None) in {ValuedParameter.POSITIONAL_OR_KEYWORD, ValuedParameter.KEYWORD_ONLY}: # Gamma-ter
            child = kwargs.get("old_widget", child)

        new_scope = signature.apply(args, kwargs, partial=True, apply_defaults=False)

        ## when *args and **kwargs are enabled
        # if args_param_name:
        #     var_args = new_scope.pop(args_param_name, ())
        #     if args_param_name in scope:
        #         scope[args_param_name] += var_args
        #     else:
        #         scope[args_param_name] = var_args
        # if kwargs_param_name:
        #     var_kwargs = new_scope.pop(kwargs_param_name, {})
        #     if kwargs_param_name in scope:
        #         scope[kwargs_param_name].update(var_kwargs)
        #     else:
        #         scope[kwargs_param_name] = var_kwargs

        scope.update(new_scope)

        if child is None:
            ## if a child parameter gets a value by a positional argument
            if child_param and (
                child_param.kind
                in {
                    ValuedParameter.POSITIONAL_ONLY,
                    ValuedParameter.POSITIONAL_OR_KEYWORD,
                }
            ):
                child = new_scope.get("child", child)

        rv_parameters = []
        for name, param in signature.parameters.items():
            passed = name in new_scope
            pkind = param.kind

            ## when *args and **kwargs are enabled
            # if name in (args_param_name, kwargs_param_name):
            #     pass

            ## when positional-only parameters are enabled
            # elif passed and (pkind == param.POSITIONAL_ONLY):
            #     continue

            if passed:  # turn into elif when possible
                param = ValuedParameter(name, param.KEYWORD_ONLY, default=scope[name])

            elif param.has_default:
                param = ValuedParameter(name, pkind, default=scope[name])

            else:
                ## not passed and no default value
                pass

            rv_parameters.append(param)

        rv_parameters.sort(key=lambda p: p.kind)

        if child is None:
            child = self.child

        if getattr(child, "_duplicatable", False):
            child = child._duplicate(_args)

        rv = renpy.display.motion.ATLTransform(
            atl=self.atl,
            child=child,
            style=self.style_arg,  # type: ignore
            context=scope,
            parameters=Signature(rv_parameters),
            _args=_args,
        )

        rv.parent_transform = self
        rv.take_state(self)

        return rv

    def compile(self):  # @ReservedAssignment
        """
        Compiles the ATL code into a block. As necessary, updates the
        properties.
        """

        constant = self.atl.constant == GLOBAL_CONST

        if not constant:
            missing = set(self.parameters.parameters) - set(self.context.context)
            if missing:
                last = missing.pop()
                raise Exception(
                    "Cannot compile ATL Transform at {}:{}, as it's missing parameters {}.".format(
                        self.atl.loc[0],
                        self.atl.loc[1],
                        (
                            "{} and {!r}".format(", ".join(map(repr, missing)), last)
                            if missing
                            else repr(last)
                        ),
                    )
                )

        if constant and self.parent_transform:
            if self.parent_transform.block:
                self.block = self.parent_transform.block
                self.properties = self.parent_transform.properties
                self.parent_transform = None
                return self.block

        old_exception_info = renpy.game.exception_info

        if constant and self.atl.compiled_block is not None:
            block = self.atl.compiled_block
        else:
            block = self.atl.compile(self.context)

        if all(
            isinstance(statement, Interpolation) and statement.duration == 0
            for statement in block.statements
        ):
            self.properties = []
            for interp in block.statements:
                self.properties.extend(interp.properties)

        if not constant and renpy.display.predict.predicting:
            self.predict_block = block
        else:
            self.block = block
            self.predict_block = None

        renpy.game.exception_info = old_exception_info

        if constant and self.parent_transform:
            self.parent_transform.block = self.block
            self.parent_transform.properties = self.properties
            self.parent_transform = None

        return block

    def execute(self, trans, st, at):

        if self.done:
            return None

        block = self.get_block()
        if block is None:
            block = self.compile()

        events = []

        # Hide request.
        if trans.hide_request:
            self.transform_event = "hide"

        if trans.replaced_request:
            self.transform_event = "replaced"

        # Notice transform events.
        if renpy.config.atl_multiple_events:
            if self.transform_event != self.last_transform_event:
                events.append(self.transform_event)
                self.last_transform_event = self.transform_event

        # Propagate transform_events from children.
        if (
            self.child is not None
        ) and self.child.transform_event != self.last_child_transform_event:
            self.last_child_transform_event = self.child.transform_event

            if self.child.transform_event is not None:
                self.transform_event = self.child.transform_event

        # Notice transform events, again.
        if self.transform_event != self.last_transform_event:
            events.append(self.transform_event)
            self.last_transform_event = self.transform_event

        if self.transform_event in renpy.config.repeat_transform_events:
            self.transform_event = None
            self.last_transform_event = None

        old_exception_info = renpy.game.exception_info

        if (self.atl_st_offset is None) or (st - self.atl_st_offset) < 0:
            self.atl_st_offset = st

        if self.atl.animation or self.transition:
            timebase = at
        else:
            timebase = st - self.atl_st_offset

        action, arg, pause = block.execute(trans, timebase, self.atl_state, events)

        renpy.game.exception_info = old_exception_info

        if action == "continue" and not renpy.display.predict.predicting:
            self.atl_state = arg
        else:
            self.done = True

        return pause

    def predict_one(self):
        self.atl.predict(self.context)

    def visit(self):
        block = self.get_block()

        if block is None:
            block = self.compile()

        return self.children + block.visit()  # type: ignore


# The base class for raw ATL statements.


class RawStatement(object):

    constant = None

    def __init__(self, loc):
        super(RawStatement, self).__init__()
        self.loc = loc

    # Compiles this RawStatement into a Statement, by using ctx to
    # evaluate expressions as necessary.
    def compile(self, ctx):  # @ReservedAssignment
        raise Exception("Compile not implemented.")

    # Predicts the images used by this statement.
    def predict(self, ctx):
        return

    # RawBlock also has an analysis method which creates an Analysis
    # object, applies passed parameters and calls mark_constant

    def mark_constant(self, analysis):
        """
        Sets self.constant to GLOBAL_CONST if all expressions used in
        this statement and its children are constant.
        `analysis`
            A pyanalysis.Analysis object containing the analysis of this ATL.
        """

        self.constant = NOT_CONST


# The base class for compiled ATL Statements.


class Statement(renpy.object.Object):

    def __init__(self, loc):
        super(Statement, self).__init__()
        self.loc = loc

    # trans is the transform we're working on.
    # st is the time since this statement started executing.
    # state is the state stored by this statement, or None if
    # we've just started executing this statement.
    # event is an event we're triggering.
    #
    # "continue", state, pause - Causes this statement to execute
    # again, with the given state passed in the second time around.
    #
    #
    # "next", timeleft, pause - Causes the next statement to execute,
    # with timeleft being the amount of time left after this statement
    # finished.
    #
    # "event", (name, timeleft), pause - Causes an event to be reported,
    # and control to head up to the event handler.
    #
    # "repeat", (count, timeleft), pause - Causes the repeat behavior
    # to occur.
    #
    # As the Repeat statement can only appear in a block, only Block
    # needs to deal with the repeat behavior.
    #
    # Pause is the amount of time until execute should be called again,
    # or None if there's no need to call execute ever again.
    def execute(self, trans, st, state, events):
        raise Exception("Not implemented.")

    # Return a list of displayable children.
    def visit(self):
        return []

    # Does this respond to an event?
    def _handles_event(self, event):
        return False


# This represents a Raw ATL block.


class RawBlock(RawStatement):

    # Should we use the animation timebase or the showing timebase?
    animation = False

    # If this block uses only constant values we can once compile it
    # and use this value for all ATLTransform that use us as an atl.
    compiled_block = None

    def __init__(self, loc, statements, animation):

        super(RawBlock, self).__init__(loc)

        # A list of RawStatements in this block.
        self.statements = statements

        self.animation = animation

    def compile(self, ctx):  # @ReservedAssignment
        compiling(self.loc)

        statements = [i.compile(ctx) for i in self.statements]

        return Block(self.loc, statements)

    def predict(self, ctx):
        for i in self.statements:
            i.predict(ctx)

    def analyze(self, parameters=None):
        analysis = Analysis(None)

        # Apply the passed parameters to take into account
        # the names that are not constant in this context
        if parameters is not None:
            analysis.parameters(parameters)

        self.mark_constant(analysis)

        # We can only be a constant if we do not use values
        # from parameters or do not have them at all.
        # So we can pass an empty context for compilation.
        if self.constant == GLOBAL_CONST:
            self.compile_block()

    def compile_block(self):
        # This may failed if we use another transfrom
        # which use non constant value.
        # In this case we also non constant.
        old_exception_info = renpy.game.exception_info
        try:
            block = self.compile(Context({}))
        except RecursionError:
            raise Exception("This transform refers to itself in a cycle.")
        except Exception:
            self.constant = NOT_CONST
        else:
            self.compiled_block = block
        renpy.game.exception_info = old_exception_info

    def mark_constant(self, analysis):

        constant = GLOBAL_CONST

        for i in self.statements:
            i.mark_constant(analysis)
            constant = min(constant, i.constant)

        self.constant = constant


# A compiled ATL block.
class Block(Statement):

    def __init__(self, loc, statements):

        super(Block, self).__init__(loc)

        # A list of statements in the block.
        self.statements = statements

        # The start times of various statements.
        self.times = []

        for i, s in enumerate(statements):
            if isinstance(s, Time):
                self.times.append((s.time, i + 1))

        self.times.sort()

    def _handles_event(self, event):

        for i in self.statements:
            if i._handles_event(event):
                return True

        return False

    def execute(self, trans, st, state, events):

        executing(self.loc)

        # Unpack the state.
        if state is not None:
            index, start, loop_start, repeats, times, child_state = state
        else:
            index, start, loop_start, repeats, times, child_state = (
                0,
                0,
                0,
                0,
                self.times[:],
                None,
            )

        # What we might be returning.
        action = "continue"
        arg = None
        pause = None

        while action == "continue":

            # Target is the time we're willing to execute to.
            # Max_pause is how long we'll wait before executing again.

            # If we have times queued up, then use them to inform target
            # and time.
            if times:
                time, tindex = times[0]
                target = min(time, st)
                max_pause = time - target

            # Otherwise, take the defaults.
            else:
                target = st
                max_pause = 15

            while True:

                # If we've hit the last statement, it's the end of
                # this block.
                if index >= len(self.statements):
                    return "next", target - start, None

                # Find the statement and try to run it.
                stmt = self.statements[index]
                action, arg, pause = stmt.execute(
                    trans, target - start, child_state, events
                )

                # On continue, persist our state.
                if action == "continue":
                    if pause is None:
                        pause = max_pause

                    action, arg, pause = (
                        "continue",
                        (index, start, loop_start, repeats, times, arg),
                        min(max_pause, pause),
                    )
                    break

                elif action == "event":
                    return action, arg, pause

                # On next, advance to the next statement in the block.
                elif action == "next":
                    index += 1
                    start = target - arg
                    child_state = None

                # On repeat, either terminate the block, or go to
                # the first statement.
                elif action == "repeat":

                    count, arg = arg
                    loop_end = target - arg
                    duration = loop_end - loop_start

                    if (state is None) and (duration <= 0):
                        raise Exception("ATL appears to be in an infinite loop.")

                    # Figure how many durations can occur between the
                    # start of the loop and now.

                    if duration:
                        new_repeats = int((target - loop_start) / duration)
                    else:
                        new_repeats = 0

                    if count is not None:
                        if repeats + new_repeats >= count:
                            new_repeats = count - repeats
                            loop_start += new_repeats * duration
                            return "next", target - loop_start, None

                    repeats += new_repeats
                    loop_start = loop_start + new_repeats * duration
                    start = loop_start
                    index = 0
                    child_state = None

            if times:
                time, tindex = times[0]
                if time <= target:
                    times.pop(0)

                    index = tindex
                    start = time
                    child_state = None

                    continue

            return action, arg, pause

    def visit(self):
        return [j for i in self.statements for j in i.visit()]


# A list of properties
incompatible_props = {
    "alignaround": {"xaround", "yaround", "xanchoraround", "yanchoraround"},
    "align": {"xanchor", "yanchor", "xpos", "ypos"},
    "anchor": {"xanchor", "yanchor"},
    "angle": {"xpos", "ypos"},
    "anchorangle": {"xangle", "yangle"},
    "around": {"xaround", "yaround", "xanchoraround", "yanchoraround"},
    "offset": {"xoffset", "yoffset"},
    "pos": {"xpos", "ypos"},
    "radius": {"xpos", "ypos"},
    "anchorradius": {"xanchor", "yanchor"},
    "size": {"xsize", "ysize"},
    "xalign": {"xpos", "xanchor"},
    "xcenter": {"xpos", "xanchor"},
    "xycenter": {"xpos", "ypos", "xanchor", "yanchor"},
    "xysize": {"xsize", "ysize"},
    "yalign": {"ypos", "yanchor"},
    "ycenter": {"ypos", "yanchor"},
}

# A list of sets of pairs of properties that do not conflict.
compatible_pairs = [{"radius", "angle"}, {"anchorradius", "anchorangle"}]

# This can become one of four things:
#
# - A pause.
# - An interpolation (which optionally can also reference other
# blocks, as long as they're not time-dependent, and have the same
# arity as the interpolation).
# - A call to another block.
# - A command to change the image, perhaps with a transition.
#
# We won't decide which it is until runtime, as we need the
# values of the variables here.


def check_spline_types(value):
    if isinstance(value, (position, int, float)):
        return True

    if isinstance(value, tuple):
        return all(check_spline_types(i) for i in value)

    return False


class RawMultipurpose(RawStatement):

    warp_function = None

    def __init__(self, loc):

        super(RawMultipurpose, self).__init__(loc)

        self.warper = None
        self.duration = None
        self.properties = []
        self.expressions = []
        self.splines = []
        self.revolution = None
        self.circles = "0"

    def add_warper(self, name, duration, warp_function):
        self.warper = name
        self.duration = duration
        self.warp_function = warp_function

    def add_property(self, name, exprs):
        """
        Checks if the property is compatible with any previously included, and
        sets it.
        Either returns the previously-set property, if any, or None.
        """
        newly_set = incompatible_props.get(name, set()) | {name}

        for old, _e in self.properties:
            if newly_set.intersection(incompatible_props.get(old, (old,))):
                break
        else:
            old = None

        self.properties.append((name, exprs))

        if old is not None:
            pair = {old, name}

            for i in compatible_pairs:
                if pair == i:
                    old = None

        return old

    def add_expression(self, expr, with_clause):
        self.expressions.append((expr, with_clause))

    def add_revolution(self, revolution):
        self.revolution = revolution

    def add_circles(self, circles):
        self.circles = circles

    def add_spline(self, name, exprs):
        self.splines.append((name, exprs))

    def compile(self, ctx):  # @ReservedAssignment

        compiling(self.loc)

        # Figure out what kind of statement we have. If there's no
        # interpolator, and no properties, than we have either a
        # call, or a child statement.
        if (
            self.warper is None
            and self.warp_function is None
            and not self.properties
            and not self.splines
            and len(self.expressions) == 1
        ):

            expr, withexpr = self.expressions[0]

            child = ctx.eval(expr)
            if withexpr:
                transition = ctx.eval(withexpr)
            else:
                transition = None

            if isinstance(child, (int, float)):
                return Interpolation(self.loc, "pause", child, [], None, 0, [])

            child = renpy.easy.displayable(child)

            if isinstance(child, ATLTransformBase) and (child.child is None):
                child.compile()
                return child.get_block()
            else:
                return Child(self.loc, child, transition)

        compiling(self.loc)

        # Otherwise, we probably have an interpolation statement.

        if self.warp_function:
            warper = ctx.eval(self.warp_function)
        else:
            warper = self.warper or "instant"

            if warper not in warpers:
                raise Exception("ATL Warper %s is unknown at runtime." % warper)

        properties = []

        for name, expr in self.properties:
            if name not in PROPERTIES:
                raise Exception("ATL Property %s is unknown at runtime." % name)

            value = ctx.eval(expr)
            properties.append((name, value))

        splines = []

        for name, exprs in self.splines:
            if name not in PROPERTIES:
                raise Exception("ATL Property %s is unknown at runtime." % name)

            values = [ctx.eval(i) for i in exprs]

            if not all(check_spline_types(i) for i in values):
                if name in {"matrixtransform", "matrixcolor"}:
                    raise Exception(
                        "%s: Spline interpolation requires position types. (You may want to use SplineMatrix.)"
                        % name
                    )
                else:
                    raise Exception(
                        "%s: Spline interpolation requires position types." % name
                    )

            splines.append((name, values))

        for expr, _with in self.expressions:
            try:
                value = ctx.eval(expr)
            except Exception:
                raise Exception(
                    "Could not evaluate expression %r when compiling ATL." % expr
                )

            if not isinstance(value, ATLTransformBase):
                raise Exception(
                    "Expression %r is not an ATL transform, and so cannot be included in an ATL interpolation."
                    % expr
                )

            value.compile()

            if value.properties is None:
                raise Exception(
                    "ATL transform %r is too complicated to be included in interpolation."
                    % expr
                )

            properties.extend(value.properties)

        duration = ctx.eval(self.duration)
        circles = ctx.eval(self.circles)

        return Interpolation(
            self.loc, warper, duration, properties, self.revolution, circles, splines
        )

    def mark_constant(self, analysis):
        constant = GLOBAL_CONST
        is_constant_expr = analysis.is_constant_expr

        constant = min(constant, is_constant_expr(self.warp_function))
        constant = min(constant, is_constant_expr(self.duration))
        constant = min(constant, is_constant_expr(self.circles))

        for _name, expr in self.properties:
            constant = min(constant, is_constant_expr(expr))

        for _name, exprs in self.splines:
            for expr in exprs:
                constant = min(constant, is_constant_expr(expr))

        for expr, withexpr in self.expressions:
            constant = min(constant, is_constant_expr(expr))
            constant = min(constant, is_constant_expr(withexpr))

        self.constant = constant

    def predict(self, ctx):

        for i, _j in self.expressions:

            try:
                i = ctx.eval(i)
            except Exception:
                continue

            if isinstance(i, ATLTransformBase) and (i.child is None):
                i.atl.predict(ctx)
                return

            try:
                renpy.easy.predict(i)
            except Exception:
                continue

<<<<<<< HEAD
=======
        for k, e in self.properties:
            if k[:2] == "u_":

                try:
                    d = ctx.eval(e)
                except Exception:
                    continue

                if isinstance(d, str):
                    d = renpy.easy.displayable(d)

                if not isinstance(d, Displayable):
                    continue

                try:
                    d = renpy.display.im.unoptimized_texture(d)
                    renpy.easy.predict(d)
                except Exception:
                    continue


>>>>>>> a4558602

# This lets us have an ATL transform as our child.
class RawContainsExpr(RawStatement):

    def __init__(self, loc, expr):

        super(RawContainsExpr, self).__init__(loc)

        self.expression = expr

    def compile(self, ctx):  # @ReservedAssignment
        compiling(self.loc)
        child = ctx.eval(self.expression)
        return Child(self.loc, child, None)

    def mark_constant(self, analysis):
        self.constant = analysis.is_constant_expr(self.expression)


# This allows us to have multiple ATL transforms as children.
class RawChild(RawStatement):

    def __init__(self, loc, child):

        super(RawChild, self).__init__(loc)

        self.children = [child]

    def compile(self, ctx):  # @ReservedAssignment

        children = []

        for i in self.children:
            children.append(renpy.display.motion.ATLTransform(i, context=ctx.context))

        box = renpy.display.layout.MultiBox(layout="fixed")

        for i in children:
            box.add(i)

        return Child(self.loc, box, None)

    def mark_constant(self, analysis):

        constant = GLOBAL_CONST

        for i in self.children:
            i.mark_constant(analysis)
            constant = min(constant, i.constant)

        self.constant = constant


# This changes the child of this statement, optionally with a transition.
class Child(Statement):

    def __init__(self, loc, child, transition):

        super(Child, self).__init__(loc)

        self.child = child
        self.transition = transition

    def execute(self, trans, st, state, events):

        executing(self.loc)

        old_child = trans.raw_child

        child = self.child

        if child._duplicatable:
            child = self.child._duplicate(trans._args)
            child._unique()

        if (
            (old_child is not None)
            and (old_child is not renpy.display.motion.null)
            and (self.transition is not None)
        ):
            child = self.transition(old_widget=old_child, new_widget=child)
            child._unique()

        trans.set_child(child, duplicate=False)
        trans.raw_child = self.child

        return "next", st, None

    def visit(self):
        return [self.child]


# This causes interpolation to occur.
class Interpolation(Statement):

    def __init__(self, loc, warper, duration, properties, revolution, circles, splines):

        super(Interpolation, self).__init__(loc)

        self.warper = warper
        self.duration = duration
        self.properties = properties
        self.splines = splines

        # The direction we revolve in: cw, ccw, or None.
        self.revolution = revolution

        # The number of complete circles we make.
        self.circles = circles

    def execute(self, trans, st, state, events):

        executing(self.loc)

        warper = warpers.get(self.warper, self.warper)

        # Special case `pause 0` to always display a frame. This is intended to
        # support single-frame animations that shouldn't skip.
        if (
            state is None
            and self.warper == "pause"
            and self.duration == 0
            and renpy.config.atl_one_frame
        ):
            force_frame = True
        else:
            force_frame = False

        if self.duration:
            complete = min(1.0, st / self.duration)
        else:
            complete = 1.0

        if complete < 0.0:
            complete = 0.0
        elif complete > 1.0:
            complete = 1.0

        complete = warper(complete)

        if state is None or len(state) != 6:

            # Create a new transform state, and apply the property
            # changes to it.
            newts = renpy.display.motion.TransformState()
            newts.take_state(trans.state)

            has_angle = False
            has_radius = False
            has_anchorangle = False
            has_anchorradius = False

            for k, v in self.properties:
                setattr(newts, k, v)

                if k == "angle":
                    has_angle = True

                elif k == "radius":
                    has_radius = True

                elif k == "anchorangle":
                    has_anchorangle = True

                elif k == "anchorradius":
                    has_anchorradius = True

            # Now, the things we change linearly are in the difference
            # between the new and old states.
            linear = trans.state.diff(newts)

            # Angle and radius need to go after the linear changes, as
            # around or alignaround must be set first.
            angles = None
            radii = None
            anchorangles = None
            anchorradii = None

            splines = []

            revdir = self.revolution
            circles = self.circles

            if (
                revdir
                or ((has_angle or has_radius) and renpy.config.automatic_polar_motion)
                or has_anchorangle
                or has_anchorradius
            ):

                # Remove various irrelevant motions.
                for i in [
                    "xpos",
                    "ypos",
                    "xanchor",
                    "yanchor",
                    "xaround",
                    "yaround",
                    "xanchoraround",
                    "yanchoraround",
                ]:

                    linear.pop(i, None)

                if revdir is not None:

                    # Ensure we rotate around the new point.
                    trans.state.xaround = newts.xaround or 0.0
                    trans.state.yaround = newts.yaround or 0.0
                    trans.state.xanchoraround = newts.xanchoraround
                    trans.state.yanchoraround = newts.yanchoraround

                    # Get the start and end angles and radii.
                    startangle = trans.state.angle
                    endangle = newts.angle
                    startradius = trans.state.radius
                    endradius = newts.radius

                    startanchorangle = trans.state.anchorangle
                    startanchorangle_absolute = startanchorangle.absolute
                    startanchorangle_relative = startanchorangle.relative
                    endanchorangle = newts.anchorangle
                    endanchorangle_absolute = endanchorangle.absolute
                    endanchorangle_relative = endanchorangle.relative
                    startanchorradius = trans.state.anchorradius
                    endanchorradius = newts.anchorradius

                    # Make sure the angle is in the appropriate direction,
                    # and contains an appropriate number of circles.

                    if revdir == "clockwise":
                        if endangle < startangle:
                            startangle -= 360

                        if endanchorangle_absolute < startanchorangle_absolute:
                            endanchorangle_absolute -= 360
                        if endanchorangle_relative < startanchorangle_relative:
                            endanchorangle_relative -= 360

                        startangle -= circles * 360
                        startanchorangle_absolute -= circles * 360
                        startanchorangle_relative -= circles * 360

                    elif revdir == "counterclockwise":
                        if endangle > startangle:
                            startangle += 360

                        if endanchorangle_absolute > startanchorangle_absolute:
                            endanchorangle_absolute += 360
                        if endanchorangle_relative > startanchorangle_relative:
                            endanchorangle_relative += 360

                        startangle += circles * 360
                        startanchorangle_absolute += circles * 360
                        startanchorangle_relative += circles * 360

                    radii = (startradius, endradius)
                    angles = (startangle, endangle)
                    anchorradii = (startanchorradius, endanchorradius)
                    anchorangles = (
                        DualAngle(startanchorangle_absolute, startanchorangle_relative),
                        DualAngle(endanchorangle_absolute, endanchorangle_relative),
                    )

                else:

                    if has_angle:
                        start = trans.state.angle
                        end = newts.last_angle

                        if end - start > 180:
                            start += 360
                        if end - start < -180:
                            start -= 360

                        angles = (start, end)

                    if has_radius:
                        radii = (trans.state.radius, newts.radius)

                    if has_anchorangle:
                        start = trans.state.anchorangle
                        start_absolute = start.absolute
                        start_relative = start.relative
                        end_absolute = newts.last_absolute_anchorangle
                        end_relative = newts.last_relative_anchorangle

                        if end_absolute - start_absolute > 180:
                            start_absolute += 360
                        if end_absolute - start_absolute < -180:
                            start_absolute -= 360
                        if end_relative - start_relative > 180:
                            start_relative += 360
                        if end_relative - start_relative < -180:
                            start_relative -= 360

                        anchorangles = (
                            DualAngle(start_absolute, start_relative),
                            DualAngle(end_absolute, end_relative),
                        )

                    if has_anchorradius:
                        anchorradii = (trans.state.anchorradius, newts.anchorradius)

            # Figure out the splines.
            for name, values in self.splines:
                splines.append((name, [trans.state.get(name)] + values))

            state = (linear, angles, radii, anchorangles, anchorradii, splines)

            # Ensure that we set things, even if they don't actually
            # change from the old state.
            for k, v in self.properties:
                if k not in linear:
                    setattr(trans.state, k, v)

        else:
            linear, angles, radii, anchorangles, anchorradii, splines = state

        # Linearly interpolate between the things in linear.
        for k, (old, new) in linear.items():

            if k == "orientation":
                if old is None:
                    old = (0.0, 0.0, 0.0)
                if new is not None:
                    value = renpy.display.quaternion.euler_slerp(complete, old, new)
                elif complete >= 1:
                    value = None
                else:
                    value = old

            else:
                value = interpolate(complete, old, new, PROPERTIES[k])

            setattr(trans.state, k, value)

        # Handle the angle.
        if angles is not None:
            startangle, endangle = angles[:2]

            angle = interpolate(complete, startangle, endangle, float)
            trans.state.angle = angle

        if radii is not None:
            startradius, endradius = radii
            trans.state.radius = interpolate(
                complete, startradius, endradius, position_or_none
            )

        if anchorangles is not None:
            startangle, endangle = anchorangles[:2]

            anchorangle = interpolate(
                complete, startangle, endangle, DualAngle.from_any
            )
            trans.state.anchorangle = anchorangle

        if anchorradii is not None:
            startradius, endradius = anchorradii
            trans.state.anchorradius = interpolate(
                complete, startradius, endradius, position_or_none
            )

        # Handle any splines we might have.
        for name, values in splines:
            value = interpolate_spline(complete, values, PROPERTIES[name])
            setattr(trans.state, name, value)

        if (st >= self.duration) and (not force_frame):
            return "next", st - self.duration, None
        else:
            if not self.properties and not self.revolution and not self.splines:
                return "continue", state, max(0, self.duration - st)
            else:
                return "continue", state, 0


# Implementation of the repeat statement.
class RawRepeat(RawStatement):

    def __init__(self, loc, repeats):

        super(RawRepeat, self).__init__(loc)

        self.repeats = repeats

    def compile(self, ctx):  # @ReservedAssignment

        compiling(self.loc)

        repeats = self.repeats

        if repeats is not None:
            repeats = ctx.eval(repeats)

        return Repeat(self.loc, repeats)

    def mark_constant(self, analysis):
        self.constant = analysis.is_constant_expr(self.repeats)


class Repeat(Statement):

    def __init__(self, loc, repeats):

        super(Repeat, self).__init__(loc)

        self.repeats = repeats

    def execute(self, trans, st, state, events):
        return "repeat", (self.repeats, st), 0


# Parallel statement.


class RawParallel(RawStatement):

    def __init__(self, loc, block):

        super(RawParallel, self).__init__(loc)
        self.blocks = [block]

    def compile(self, ctx):  # @ReservedAssignment
        return Parallel(self.loc, [i.compile(ctx) for i in self.blocks])

    def predict(self, ctx):
        for i in self.blocks:
            i.predict(ctx)

    def mark_constant(self, analysis):
        constant = GLOBAL_CONST

        for i in self.blocks:
            i.mark_constant(analysis)
            constant = min(constant, i.constant)

        self.constant = constant


class Parallel(Statement):

    def __init__(self, loc, blocks):
        super(Parallel, self).__init__(loc)
        self.blocks = blocks

    def _handles_event(self, event):

        for i in self.blocks:
            if i._handles_event(event):
                return True

        return False

    def execute(self, trans, st, state, events):

        executing(self.loc)

        if state is None:
            state = [(i, None) for i in self.blocks]

        # The amount of time left after finishing this block.
        left = []

        # The duration of the pause.
        pauses = []

        # The new state structure.
        newstate = []

        for i, istate in state:

            action, arg, pause = i.execute(trans, st, istate, events)

            if pause is not None:
                pauses.append(pause)

            if action == "continue":
                newstate.append((i, arg))
            elif action == "next":
                left.append(arg)
            elif action == "event":
                return action, arg, pause

        if newstate:
            return "continue", newstate, min(pauses)
        else:
            return "next", min(left), None

    def visit(self):
        return [j for i in self.blocks for j in i.visit()]


# The choice statement.


class RawChoice(RawStatement):

    def __init__(self, loc, chance, block):
        super(RawChoice, self).__init__(loc)

        self.choices = [(chance, block)]

    def compile(self, ctx):  # @ReservedAssignment
        compiling(self.loc)
        return Choice(
            self.loc,
            [(ctx.eval(chance), block.compile(ctx)) for chance, block in self.choices],
        )

    def predict(self, ctx):
        for _i, j in self.choices:
            j.predict(ctx)

    def mark_constant(self, analysis):
        constant = GLOBAL_CONST

        for _chance, block in self.choices:
            block.mark_constant(analysis)
            constant = min(constant, block.constant)

        self.constant = constant


class Choice(Statement):

    def __init__(self, loc, choices):

        super(Choice, self).__init__(loc)

        self.choices = choices

    def _handles_event(self, event):

        for i in self.choices:
            if i[1]._handles_event(event):
                return True

        return False

    def execute(self, trans, st, state, events):

        executing(self.loc)

        choice = None  # For typing purposes.

        if state is None:

            total = 0

            for chance, choice in self.choices:
                total += chance

            n = random.uniform(0, total)

            for chance, choice in self.choices:
                if n < chance:
                    break
                n -= chance

            cstate = None

        else:
            choice, cstate = state

        action, arg, pause = choice.execute(trans, st, cstate, events)

        if action == "continue":
            return "continue", (choice, arg), pause
        else:
            return action, arg, None

    def visit(self):
        return [j for i in self.choices for j in i[1].visit()]


# The Time statement.


class RawTime(RawStatement):

    def __init__(self, loc, time):

        super(RawTime, self).__init__(loc)
        self.time = time

    def compile(self, ctx):  # @ReservedAssignment
        compiling(self.loc)
        return Time(self.loc, ctx.eval(self.time))

    def mark_constant(self, analysis):
        self.constant = analysis.is_constant_expr(self.time)


class Time(Statement):

    def __init__(self, loc, time):
        super(Time, self).__init__(loc)

        self.time = time

    def execute(self, trans, st, state, events):
        return "continue", None, None


# The On statement.


class RawOn(RawStatement):

    def __init__(self, loc, names, block):
        super(RawOn, self).__init__(loc)

        self.handlers = {}

        for i in names:
            self.handlers[i] = block

    def compile(self, ctx):  # @ReservedAssignment
        compiling(self.loc)

        handlers = {}

        for k, v in self.handlers.items():
            handlers[k] = v.compile(ctx)

        return On(self.loc, handlers)

    def predict(self, ctx):
        for i in self.handlers.values():
            i.predict(ctx)

    def mark_constant(self, analysis):
        constant = GLOBAL_CONST

        for block in self.handlers.values():
            block.mark_constant(analysis)
            constant = min(constant, block.constant)

        self.constant = constant


class On(Statement):

    def __init__(self, loc, handlers):
        super(On, self).__init__(loc)

        self.handlers = handlers

    def _handles_event(self, event):
        if event in self.handlers:
            return True
        else:
            return False

    def execute(self, trans, st, state, events):

        executing(self.loc)

        # If it's our first time through, start in the start state.
        if state is None:
            name, start, cstate = ("start", st, None)
        else:
            name, start, cstate = state

        # If we have an external event, and we have a handler for it,
        # handle it.
        for event in events:

            while event:
                if event in self.handlers:
                    break

                event = event.partition("_")[2]

            if not event:
                continue

            # Do not allow people to abort the hide or replaced event.
            lock_event = (name == "hide" and trans.hide_request) or (
                name == "replaced" and trans.replaced_request
            )

            if not lock_event:
                name = event
                start = st
                cstate = None

        while True:

            # If we don't have a handler, return until we change event.
            if name not in self.handlers:
                return "continue", (name, start, cstate), None

            action, arg, pause = self.handlers[name].execute(
                trans, st - start, cstate, events
            )

            # If we get a continue, save our state.
            if action == "continue":

                # If it comes from a hide block, indicate that.
                if name == "hide" or name == "replaced":
                    trans.hide_response = False
                    trans.replaced_response = False

                return "continue", (name, start, arg), pause

            # If we get a next, then try going to the default
            # event, unless we're already in default, in which case we
            # go to None.
            elif action == "next":
                if name == "default" or name == "hide" or name == "replaced":
                    name = None
                else:
                    name = "default"

                start = st - arg
                cstate = None

                continue

            # If we get an event, then either handle it if we can, or
            # pass it up the stack if we can't.
            elif action == "event":

                name, arg = arg

                if name in self.handlers:
                    start = max(st - arg, st - 30)
                    cstate = None
                    continue

                return "event", (name, arg), None

    def visit(self):
        return [j for i in self.handlers.values() for j in i.visit()]


# Event statement.


class RawEvent(RawStatement):

    def __init__(self, loc, name):
        super(RawEvent, self).__init__(loc)

        self.name = name

    def compile(self, ctx):  # @ReservedAssignment
        return Event(self.loc, self.name)

    def mark_constant(self, analysis):
        self.constant = GLOBAL_CONST


class Event(Statement):

    def __init__(self, loc, name):
        super(Event, self).__init__(loc)

        self.name = name

    def execute(self, trans, st, state, events):
        return "event", (self.name, st), None


class RawFunction(RawStatement):

    def __init__(self, loc, expr):
        super(RawFunction, self).__init__(loc)

        self.expr = expr

    def compile(self, ctx):  # @ReservedAssignment
        compiling(self.loc)
        return Function(self.loc, ctx.eval(self.expr))

    def mark_constant(self, analysis):
        self.constant = analysis.is_constant_expr(self.expr)


class Function(Statement):

    def __init__(self, loc, function):
        super(Function, self).__init__(loc)

        self.function = function

    def _handles_event(self, event):
        return True

    def execute(self, trans, st, state, events):
        block = state or renpy.config.atl_function_always_blocks

        fr = self.function(trans, st if block else 0, trans.at)

        if (not block) and (fr is not None):
            block = True
            fr = self.function(trans, st, trans.at)

        if fr is not None:
            return "continue", True, fr
        else:
            return "next", 0 if block else st, None


# This parses an ATL block.
def parse_atl(l: renpy.lexer.Lexer):

    l.advance()
    block_loc = l.get_location()

    statements = []

    animation = False

    while not l.eob:

        loc = l.get_location()

        if l.keyword("repeat"):

            repeats = l.simple_expression()
            statements.append(RawRepeat(loc, repeats))

        elif l.keyword("block"):
            l.require(":")
            l.expect_eol()
            l.expect_block("block")

            block = parse_atl(l.subblock_lexer())
            statements.append(block)

        elif l.keyword("contains"):

            expr = l.simple_expression()

            if expr:

                l.expect_noblock("contains expression")
                statements.append(RawContainsExpr(loc, expr))

            else:

                l.require(":")
                l.expect_eol()
                l.expect_block("contains")

                block = parse_atl(l.subblock_lexer())
                statements.append(RawChild(loc, block))

        elif l.keyword("parallel"):
            l.require(":")
            l.expect_eol()
            l.expect_block("parallel")

            block = parse_atl(l.subblock_lexer())
            statements.append(RawParallel(loc, block))

        elif l.keyword("choice"):

            chance = l.simple_expression()
            if not chance:
                chance = "1.0"

            l.require(":")
            l.expect_eol()
            l.expect_block("choice")

            block = parse_atl(l.subblock_lexer())
            statements.append(RawChoice(loc, chance, block))

        elif l.keyword("on"):

            names = [l.require(l.word)]

            while l.match(","):
                name = l.word()

                if name is None:
                    break

                names.append(name)

            l.require(":")
            l.expect_eol()
            l.expect_block("on")

            block = parse_atl(l.subblock_lexer())
            statements.append(RawOn(loc, names, block))

        elif l.keyword("time"):
            time = l.require(l.simple_expression)
            l.expect_noblock("time")

            statements.append(RawTime(loc, time))

        elif l.keyword("function"):
            expr = l.require(l.simple_expression)
            l.expect_noblock("function")

            statements.append(RawFunction(loc, expr))

        elif l.keyword("event"):
            name = l.require(l.word)
            l.expect_noblock("event")

            statements.append(RawEvent(loc, name))

        elif l.keyword("pass"):
            l.expect_noblock("pass")
            statements.append(None)

        elif l.keyword("animation"):
            l.expect_noblock("animation")
            animation = True

        else:

            # If we can't assign it it a statement more specifically,
            # we try to parse it into a RawMultipurpose. That will
            # then be turned into another statement, as appropriate.

            # The RawMultipurpose we add things to.
            rm = renpy.atl.RawMultipurpose(loc)

            # Is the last clause an expression?
            last_expression = False

            # Is this clause an expression?
            this_expression = False

            # First, look for a warper.
            cp = l.checkpoint()
            warper = l.name()

            if warper in warpers:
                duration = l.require(l.simple_expression)
                warp_function = None

            elif warper == "warp":

                warper = None
                warp_function = l.require(l.simple_expression)
                duration = l.require(l.simple_expression)

            else:
                l.revert(cp)

                warper = None
                warp_function = None
                duration = "0"

            rm.add_warper(warper, duration, warp_function)

            ll = l
            has_block = False

            # Now, look for properties and simple_expressions.
            while True:

                if (
                    ((warper is not None) or (warp_function is not None))
                    and (not has_block)
                    and ll.match(":")
                ):
                    ll.expect_eol()
                    ll.expect_block("ATL")
                    has_block = True
                    ll = l.subblock_lexer()
                    ll.advance()
                    ll.expect_noblock("ATL")

                if has_block and ll.eol():
                    ll.advance()
                    ll.expect_noblock("ATL")

                # Update expression status.
                last_expression = this_expression
                this_expression = False

                if ll.keyword("pass"):
                    continue

                # Parse revolution keywords.
                if ll.keyword("clockwise"):
                    rm.add_revolution("clockwise")
                    continue

                if ll.keyword("counterclockwise"):
                    rm.add_revolution("counterclockwise")
                    continue

                if ll.keyword("circles"):
                    expr = l.require(l.simple_expression)
                    rm.add_circles(expr)
                    continue

                # Try to parse a property.
                cp = ll.checkpoint()

                prop = ll.name()

                if (prop in PROPERTIES) or (prop and prop.startswith("u_")):

                    expr = ll.require(ll.simple_expression)

                    # We either have a property or a spline. It's the
                    # presence of knots that determine which one it is.

                    knots = []

                    while ll.keyword("knot"):
                        knots.append(ll.require(ll.simple_expression))

                    if knots:
                        if prop == "orientation":
                            raise Exception("Orientation doesn't support spline.")
                        knots.append(expr)
                        rm.add_spline(prop, knots)
                    else:
                        addprop_rv = rm.add_property(prop, expr)
                        if addprop_rv == prop:
                            ll.deferred_error(
                                "check_conflicting_properties",
                                "property {!r} is given a value more than once".format(
                                    prop
                                ),
                            )
                        elif addprop_rv:
                            ll.deferred_error(
                                "check_conflicting_properties",
                                "properties {!r} and {!r} conflict with each other".format(
                                    prop, addprop_rv
                                ),
                            )

                    continue

                # Otherwise, try to parse it as a simple expressoon,
                # with an optional with clause.

                ll.revert(cp)

                expr = ll.simple_expression()

                if not expr:
                    break

                if last_expression:
                    ll.error(
                        "ATL statement contains two expressions in a row; is one of them a misspelled property? If not, separate them with pass."
                    )

                this_expression = True

                if ll.keyword("with"):
                    with_expr = ll.require(ll.simple_expression)
                else:
                    with_expr = None

                rm.add_expression(expr, with_expr)

            if not has_block:
                l.expect_noblock("ATL")

            statements.append(rm)

        if l.eol():
            l.advance()
            continue

        l.require(",", "comma or end of line")

    # Merge together statements that need to be merged together.

    merged = []
    old = None

    for new in statements:

        if isinstance(old, RawParallel) and isinstance(new, RawParallel):
            old.blocks.extend(new.blocks)
            continue

        elif isinstance(old, RawChoice) and isinstance(new, RawChoice):
            old.choices.extend(new.choices)
            continue

        elif isinstance(old, RawChild) and isinstance(new, RawChild):
            old.children.extend(new.children)
            continue

        elif isinstance(old, RawOn) and isinstance(new, RawOn):
            old.handlers.update(new.handlers)
            continue

        # None is a pause statement, which gets skipped, but also
        # prevents things from combining.
        elif new is None:
            old = new
            continue

        merged.append(new)
        old = new

    return RawBlock(block_loc, merged, animation)


def deep_compare(a, b):
    """
    Compares two trees of ATL statements for equality.
    """

    if type(a) != type(b):
        return False

    if isinstance(a, (list, tuple)):
        return all(deep_compare(i, j) for i, j in zip(a, b))

    if isinstance(a, dict):
        if len(a) != len(b):
            return False

        return all((k in b) and deep_compare(a[k], b[k]) for k in a)

    if isinstance(a, Statement):
        return deep_compare(a.__dict__, b.__dict__)

    try:
        return a == b
    except Exception:
        return True<|MERGE_RESOLUTION|>--- conflicted
+++ resolved
@@ -51,11 +51,6 @@
 from renpy.parameter import Signature, ValuedParameter
 from renpy.pyanalysis import Analysis, NOT_CONST, GLOBAL_CONST
 
-<<<<<<< HEAD
-
-def compiling(loc: tuple[str, int]):
-    file, number = loc  # @ReservedAssignment
-=======
 def late_imports():
     global Displayable, Matrix, Camera
 
@@ -63,9 +58,9 @@
     from renpy.display.matrix import Matrix
     from renpy.display.transform import Camera
 
-def compiling(loc):
+def compiling(loc: tuple[str, int]):
     file, number = loc # @ReservedAssignment
->>>>>>> a4558602
+
 
     renpy.game.exception_info = "Compiling ATL code at %s:%d" % (file, number)
 
@@ -279,13 +274,8 @@
     """
 
     # Deal with booleans, nones, etc.
-<<<<<<< HEAD
-    if b is None or isinstance(
-        b, (bool, str, renpy.display.matrix.Matrix, renpy.display.transform.Camera)
-    ):
-=======
+
     if b is None or isinstance(b, (bool, str, Displayable, Matrix, Camera)):
->>>>>>> a4558602
         if t >= 1.0:
             return b
         else:
@@ -1452,8 +1442,6 @@
             except Exception:
                 continue
 
-<<<<<<< HEAD
-=======
         for k, e in self.properties:
             if k[:2] == "u_":
 
@@ -1474,8 +1462,6 @@
                 except Exception:
                     continue
 
-
->>>>>>> a4558602
 
 # This lets us have an ATL transform as our child.
 class RawContainsExpr(RawStatement):
