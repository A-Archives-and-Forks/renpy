# Copyright 2004-2025 Tom Rothamel <pytom@bishoujo.us>
#
# Permission is hereby granted, free of charge, to any person
# obtaining a copy of this software and associated documentation files
# (the "Software"), to deal in the Software without restriction,
# including without limitation the rights to use, copy, modify, merge,
# publish, distribute, sublicense, and/or sell copies of the Software,
# and to permit persons to whom the Software is furnished to do so,
# subject to the following conditions:
#
# The above copyright notice and this permission notice shall be
# included in all copies or substantial portions of the Software.
#
# THE SOFTWARE IS PROVIDED "AS IS", WITHOUT WARRANTY OF ANY KIND,
# EXPRESS OR IMPLIED, INCLUDING BUT NOT LIMITED TO THE WARRANTIES OF
# MERCHANTABILITY, FITNESS FOR A PARTICULAR PURPOSE AND
# NONINFRINGEMENT. IN NO EVENT SHALL THE AUTHORS OR COPYRIGHT HOLDERS BE
# LIABLE FOR ANY CLAIM, DAMAGES OR OTHER LIABILITY, WHETHER IN AN ACTION
# OF CONTRACT, TORT OR OTHERWISE, ARISING FROM, OUT OF OR IN CONNECTION
# WITH THE SOFTWARE OR THE USE OR OTHER DEALINGS IN THE SOFTWARE.

# pyright: reportUnannotatedClassAttribute=false, reportAttributeAccessIssue=false

from __future__ import (
    division,
    absolute_import,
    with_statement,
    print_function,
    unicode_literals,
    annotations,
)
from typing import Any, Callable, Self, override
from renpy.compat import (
    PY2,
    basestring,
    bchr,
    bord,
    chr,
    open,
    pystr,
    range,
    round,
    str,
    tobytes,
    unicode,
)  # *

import random

import renpy
from renpy.parameter import Signature, ValuedParameter
from renpy.pyanalysis import Analysis, NOT_CONST, GLOBAL_CONST


def compiling(loc: tuple[str, int]):
    file, number = loc  # @ReservedAssignment

    renpy.game.exception_info = "Compiling ATL code at %s:%d" % (file, number)


def executing(loc: tuple[str, int]):
    file, number = loc  # @ReservedAssignment

    renpy.game.exception_info = "Executing ATL code at %s:%d" % (file, number)


# A map from the name of a time warp function to the function itself.
warpers: dict[str, Callable[..., Any]] = {}


def atl_warper(f: Callable[..., Any]):
    name = f.__name__
    warpers[name] = f
    return f


# The pause warper is used internally when no other warper is
# specified.


@atl_warper
def pause(t: float) -> float:
    if t < 1.0:
        return 0.0
    else:
        return 1.0


@atl_warper
def instant(_: float) -> float:
    return 1.0


class position(object):
    """
    A combination of relative and absolute coordinates.
    """

    __slots__: tuple[str, str] = ("absolute", "relative")

    def __new__(
        cls, absolute: int | float = 0, relative: int | float | None = None
    ) -> Self:
        """
        If passed two parameters, takes them as an absolute and a relative.
        If passed only one parameter, converts it.
        Using __new__ so that passing a position returns it unchanged.
        """
        if relative is None:
            self = cls.from_any(absolute)
        else:
            self = object.__new__(cls)
            self.absolute = absolute
            self.relative = relative
        return self

    @classmethod
    def from_any(cls, other: int | float) -> Self:
        if isinstance(other, cls):
            return other
        elif type(other) is float:
            return cls(0, other)
        else:
            return cls(other, 0)

    def simplify(self) -> int | float | Self:
        """
        Tries to represent this position as an int, float, or absolute, if
        possible.
        """

        if self.relative == 0.0:
            if self.absolute == int(self.absolute):
                return int(self.absolute)
            else:
                return renpy.display.core.absolute(self.absolute)
        elif self.absolute == 0:
            return float(self.relative)
        else:
            return self

    def __add__(self, other: Any) -> position:
        if isinstance(other, position):
            return position(
                self.absolute + other.absolute, self.relative + other.relative
            )
        # elif isinstance(other, (int, float)):
        #     return self + position.from_any(other)
        return NotImplemented

    __radd__ = __add__

    def __sub__(self, other: Any) -> position:
        return self + -other

    def __rsub__(self, other: Any) -> position:
        return other + -self

    def __mul__(self, other: Any) -> position:
        if isinstance(other, (int, float)):
            return position(self.absolute * other, self.relative * other)
        return NotImplemented

    __rmul__ = __mul__

    def __truediv__(self, other: Any) -> position:
        if isinstance(other, (int, float)):
            return self * (1 / other)
        return NotImplemented

    def __pos__(self) -> position:
        return position(
            renpy.display.core.absolute(self.absolute), float(self.relative)
        )

    def __neg__(self) -> position:
        return -1 * self

    @override
    def __repr__(self):
        return "position(absolute={}, relative={})".format(self.absolute, self.relative)


class DualAngle(object):
    def __init__(
        self, absolute: int | float, relative: int | float
    ):  # for tests, convert to PY2 after
        self.absolute = absolute
        self.relative = relative

    @classmethod
    def from_any(cls, other: DualAngle | float) -> Self:
        if isinstance(other, cls):
            return other
        elif type(other) is float:
            return cls(other, other)
        raise TypeError("Cannot convert {} to DualAngle".format(type(other)))

    def __add__(self, other: Any) -> DualAngle:
        if isinstance(other, DualAngle):
            return DualAngle(
                self.absolute + other.absolute, self.relative + other.relative
            )
        return NotImplemented

    def __sub__(self, other: Any) -> DualAngle:
        return self + -other

    def __mul__(self, other: Any) -> DualAngle:
        if isinstance(other, (int, float)):
            return DualAngle(self.absolute * other, self.relative * other)
        return NotImplemented

    __rmul__ = __mul__

    def __neg__(self):
        return -1 * self


def position_or_none(x: Any) -> position | None:
    if x is None:
        return None
    return position.from_any(x)


def any_object[T](x: T) -> T:
    return x


def bool_or_none(x: Any) -> bool | None:
    if x is None:
        return x
    return bool(x)


def float_or_none(x: Any) -> float | None:
    if x is None:
        return x
    return float(x)


def matrix(x: Any):
    if x is None:
        return None
    elif callable(x):
        return x
    else:
        return renpy.display.matrix.Matrix(x)


def mesh(x):
    if isinstance(x, (renpy.gl2.gl2mesh2.Mesh2, renpy.gl2.gl2mesh3.Mesh3, tuple)):
        return x

    return bool(x)


# A dictionary giving property names and the corresponding type or
# function. This is massively added to by renpy.display.transform.
PROPERTIES = {}

tuple_or_list = (tuple, list)

def interpolate(t, a, b, typ):
    """
    Linearly interpolate the arguments.
    """

    # Deal with booleans, nones, etc.
    if b is None or isinstance(
        b, (bool, str, renpy.display.matrix.Matrix, renpy.display.transform.Camera)
    ):
        if t >= 1.0:
            return b
        else:
            return a

    # Recurse into tuples.
<<<<<<< HEAD
    elif isinstance(b, tuple):
        if not isinstance(a, tuple):
            a = [None] * len(b)
=======
    elif isinstance(b, tuple_or_list):
        if not isinstance(a, tuple_or_list):
            a = [ None ] * len(b)
>>>>>>> dd23c57e

        if not isinstance(typ, tuple_or_list):
            typ = (typ,) * len(b)

        return tuple(interpolate(t, i, j, ty) for i, j, ty in zip(a, b, typ))

    # If something is callable, call it and return the result.
    elif callable(b):
        a_origin = getattr(a, "origin", None)
        rv = b(a_origin, t)
        rv.origin = b
        return rv

    # Interpolate everything else.
    else:
        if a is None:
            a = 0

        if typ in (position_or_none, position):
            if renpy.config.mixed_position:
                a = position.from_any(a)
                b = position.from_any(b)
                return (1 - t) * a + t * b  # same result, faster execution
            else:
                typ = type(b)

        return typ(a + t * (b - a))


# Interpolate the value of a spline. This code is based on Aenakume's code,
# from 00splines.rpy.


def interpolate_spline(t, spline, typ):

    if isinstance(spline[-1], tuple):
        return tuple(interpolate_spline(t, i, ty) for i, ty in zip(zip(*spline), typ))

    if spline[0] is None:
        return spline[-1]

    if renpy.config.mixed_position and typ in (position_or_none, position):
        spline = [position_or_none(i) for i in spline]

    lenspline = len(spline)

    if lenspline == 2:
        t_p = 1.0 - t

        rv = t_p * spline[0] + t * spline[-1]

    elif lenspline == 3:
        t_pp = (1.0 - t) ** 2
        t_p = 2 * t * (1.0 - t)
        t2 = t**2

        rv = t_pp * spline[0] + t_p * spline[1] + t2 * spline[2]

    elif lenspline == 4:
        t_ppp = (1.0 - t) ** 3
        t_pp = 3 * t * (1.0 - t) ** 2
        t_p = 3 * t**2 * (1.0 - t)
        t3 = t**3

        rv = t_ppp * spline[0] + t_pp * spline[1] + t_p * spline[2] + t3 * spline[3]

    elif t <= 0.0:
        rv = spline[0]
    elif t >= 1.0:
        rv = spline[-1]

    else:
        # Catmull-Rom (re-adjust the control points)
        spline = [spline[1], spline[0]] + list(spline[2:-2]) + [spline[-1], spline[-2]]

        inner_spline_count = float(lenspline - 3)

        # determine which spline values are relevant
        sector = int(t // (1.0 / inner_spline_count) + 1)

        # determine t for this sector
        t = (t % (1.0 / inner_spline_count)) * inner_spline_count

        rv = get_catmull_rom_value(t, *spline[sector - 1 : sector + 3])

    if rv is None:
        return None
    else:
        return type(spline[-1])(rv)


def get_catmull_rom_value(t, p_1, p0, p1, p2):
    """
    Very basic Catmull-Rom calculation with no alpha or handling
    of multi-dimensional points
    """
    t = float(max(0.0, min(1.0, t)))
    return type(p0)(
        (
            t * ((2 - t) * t - 1) * p_1
            + (t * t * (3 * t - 5) + 2) * p0
            + t * ((4 - 3 * t) * t + 1) * p1
            + (t - 1) * t * t * p2
        )
        / 2
    )


# A list of atl transforms that may need to be compiled.
compile_queue = []


def compile_all():
    """
    Called after the init phase is finished and transforms are compiled,
    to compile all constant transforms.
    """

    global compile_queue

    for i in compile_queue:

        if i.atl.constant == GLOBAL_CONST:
            i.compile()

    compile_queue = []


# Used to indicate that a variable is not in the context.
NotInContext = renpy.object.Sentinel("NotInContext")


# This is the context used when compiling an ATL statement. It stores the
# scopes that are used to evaluate the various expressions in the statement,
# and has a method to do the evaluation and return a result.
class Context(object):

    def __init__(self, context):
        self.context = context

    def eval(self, expr):  # @ReservedAssignment
        return renpy.python.py_eval(expr, locals=self.context)

    def __eq__(self, other):
        if not isinstance(other, Context):
            return False

        return self.context == other.context

    def __ne__(self, other):
        return not (self == other)


class ATLTransformBase(renpy.object.Object):
    """
    This is intended to be subclassed by ATLTransform. It takes care of
    managing ATL execution, which allows ATLTransform itself to not care
    much about the contents of this file.
    """

    __version__ = 1

    # Compatibility with older saves.
    parameters = renpy.ast.EMPTY_PARAMETERS
    parent_transform = None  # type: ATLTransformBase|None
    atl_st_offset = 0

    # The block, as first compiled for prediction.
    predict_block = None

    nosave = ["parent_transform"]

    def after_upgrade(self, version):
        if version < 1:
            # any value in the inner scope was treated as a valid keyword parameter
            # so, we turn any inner scope value into a keyword parameter
            rv_parameters = []
            for name, value in self.context.context.items():
                if name not in self.parameters.parameters:
                    rv_parameters.append(
                        ValuedParameter(
                            name, ValuedParameter.KEYWORD_ONLY, default=value
                        )
                    )
            if rv_parameters:
                rv_parameters = (
                    list(self.parameters.parameters.values()) + rv_parameters
                )
                rv_parameters.sort(key=lambda p: p.kind)
                self.parameters = Signature(rv_parameters)

    def __init__(self, atl, context, parameters):

        # The constructor will be called by atltransform.
        if parameters is None:
            parameters = ATLTransformBase.parameters
        else:
            context = context.copy()
            # Apply the default parameters.
            parameters.apply_defaults(context, scope=context)

        # The parameters that we take.
        self.parameters = parameters

        # The raw code that makes up this ATL statement.
        self.atl = atl

        # The context in which execution occurs.
        self.context = Context(context)

        # The code after it has been compiled into a block.
        self.block = None

        # The same thing, but only if the code was compiled into a block
        # for prediction purposes only.
        self.predict_block = None

        # The properties of the block, if it contains only an
        # Interpolation.
        self.properties = None

        # The state of the statement we are executing. As this can be
        # shared between more than one object (in the case of a hide),
        # the data must not be altered.
        self.atl_state = None

        # Are we done?
        self.done = False

        # The transform event we are going to process.
        self.transform_event = None

        # The transform event we last processed.
        self.last_transform_event = None

        # The child transform event we last processed.
        self.last_child_transform_event = None

        # The child, without any transformations.
        self.raw_child = None

        # The parent transform that was called to create this transform.
        self.parent_transform = None

        # The offset between st and when this ATL block first executed.
        if renpy.config.atl_start_on_show:
            self.atl_st_offset = None
        else:
            self.atl_st_offset = 0

        if renpy.game.context().init_phase:
            compile_queue.append(self)

    @property
    def transition(self):
        """
        Returns true if this is likely to be an ATL transition.
        """

        return "new_widget" in self.context.context

    def _handles_event(self, event):

        if (event == "replaced") and (self.atl_state is None):
            return True

        if (self.block is not None) and (self.block._handles_event(event)):
            return True

        if self.child is None:
            return False

        return self.child._handles_event(event)

    def get_block(self):
        """
        Returns the compiled block to use.
        """

        if self.block:
            return self.block
        elif self.predict_block and renpy.display.predict.predicting:
            return self.predict_block
        else:
            return None

    def take_execution_state(self, t):
        """
        Updates self to begin executing from the same point as t. This
        requires that t.atl is self.atl.
        """

        super(ATLTransformBase, self).take_execution_state(t)  # type: ignore

        self.atl_st_offset = None
        self.atl_state = None

        if self is t:
            return
        elif not isinstance(t, ATLTransformBase):
            return
        elif t.atl is not self.atl:
            return

        # Only take the execution state if the contexts haven't changed in
        # a way that would affect the execution of the ATL.

        if t.atl.constant != GLOBAL_CONST:

            block = self.get_block()
            if block is None:
                block = self.compile()

            if not deep_compare(self.block, t.block):
                return

        self.done = t.done
        self.block = t.block
        self.atl_state = t.atl_state
        self.transform_event = t.transform_event
        self.last_transform_event = t.last_transform_event
        self.last_child_transform_event = t.last_child_transform_event

        self.st = t.st
        self.at = t.at
        self.st_offset = t.st_offset
        self.at_offset = t.at_offset
        self.atl_st_offset = t.atl_st_offset

        if self.child is renpy.display.motion.null:

            if t.child and t.child._duplicatable:
                self.child = t.child._duplicate(None)
            else:
                self.child = t.child

            self.raw_child = t.raw_child

    def __call__(self, *args, **kwargs):

        _args = kwargs.pop("_args", None)

        scope = self.context.context.copy()
        signature = self.parameters
        child = None

        if renpy.config.atl_pos_only_as_pos_or_kw:
            signature = signature.with_pos_only_as_pos_or_kw()

        present_kinds = {p.kind for p in signature.parameters.values()}

        child_param = signature.parameters.get("child", None)
        old_widget_param = signature.parameters.get("old_widget", None)
        # args_param_name = None
        # if ValuedParameter.VAR_POSITIONAL in present_kinds:
        #     for param in signature.parameters.values():
        #         if param.kind == ValuedParameter.VAR_POSITIONAL:
        #             args_param_name = param.name
        #             break
        # kwargs_param_name = None
        # if ValuedParameter.VAR_KEYWORD in present_kinds:
        #     for param in signature.parameters.values():
        #         if param.kind == ValuedParameter.VAR_KEYWORD:
        #             kwargs_param_name = param.name
        #             break

        ## if a single arg is passed and no positional parameter is there to catch it, set it to be the child
        if args and (
            present_kinds <= {ValuedParameter.KEYWORD_ONLY, ValuedParameter.VAR_KEYWORD}
        ):
            try:
                (child,) = args
            except Exception:
                raise Exception("Too many arguments passed to ATL transform.")
            args = ()

        if (child_param is None) or (
            child_param.kind
            not in {ValuedParameter.POSITIONAL_OR_KEYWORD, ValuedParameter.KEYWORD_ONLY}
        ):
            # if kwargs_param_name is None:
            child = kwargs.pop("child", child)
        else:
            child = kwargs.get("child", child)
        if (old_widget_param is not None) and (
            old_widget_param.kind
            in {ValuedParameter.POSITIONAL_OR_KEYWORD, ValuedParameter.KEYWORD_ONLY}
        ):
            # if getattr(signature.parameters.get("new_widget", None), "kind", None) in {ValuedParameter.POSITIONAL_OR_KEYWORD, ValuedParameter.KEYWORD_ONLY}: # Gamma-ter
            child = kwargs.get("old_widget", child)

        new_scope = signature.apply(args, kwargs, partial=True, apply_defaults=False)

        ## when *args and **kwargs are enabled
        # if args_param_name:
        #     var_args = new_scope.pop(args_param_name, ())
        #     if args_param_name in scope:
        #         scope[args_param_name] += var_args
        #     else:
        #         scope[args_param_name] = var_args
        # if kwargs_param_name:
        #     var_kwargs = new_scope.pop(kwargs_param_name, {})
        #     if kwargs_param_name in scope:
        #         scope[kwargs_param_name].update(var_kwargs)
        #     else:
        #         scope[kwargs_param_name] = var_kwargs

        scope.update(new_scope)

        if child is None:
            ## if a child parameter gets a value by a positional argument
            if child_param and (
                child_param.kind
                in {
                    ValuedParameter.POSITIONAL_ONLY,
                    ValuedParameter.POSITIONAL_OR_KEYWORD,
                }
            ):
                child = new_scope.get("child", child)

        rv_parameters = []
        for name, param in signature.parameters.items():
            passed = name in new_scope
            pkind = param.kind

            ## when *args and **kwargs are enabled
            # if name in (args_param_name, kwargs_param_name):
            #     pass

            ## when positional-only parameters are enabled
            # elif passed and (pkind == param.POSITIONAL_ONLY):
            #     continue

            if passed:  # turn into elif when possible
                param = ValuedParameter(name, param.KEYWORD_ONLY, default=scope[name])

            elif param.has_default:
                param = ValuedParameter(name, pkind, default=scope[name])

            else:
                ## not passed and no default value
                pass

            rv_parameters.append(param)

        rv_parameters.sort(key=lambda p: p.kind)

        if child is None:
            child = self.child

        if getattr(child, "_duplicatable", False):
            child = child._duplicate(_args)

        rv = renpy.display.motion.ATLTransform(
            atl=self.atl,
            child=child,
            style=self.style_arg,  # type: ignore
            context=scope,
            parameters=Signature(rv_parameters),
            _args=_args,
        )

        rv.parent_transform = self
        rv.take_state(self)

        return rv

    def compile(self):  # @ReservedAssignment
        """
        Compiles the ATL code into a block. As necessary, updates the
        properties.
        """

        constant = self.atl.constant == GLOBAL_CONST

        if not constant:
            missing = set(self.parameters.parameters) - set(self.context.context)
            if missing:
                last = missing.pop()
                raise Exception(
                    "Cannot compile ATL Transform at {}:{}, as it's missing parameters {}.".format(
                        self.atl.loc[0],
                        self.atl.loc[1],
                        (
                            "{} and {!r}".format(", ".join(map(repr, missing)), last)
                            if missing
                            else repr(last)
                        ),
                    )
                )

        if constant and self.parent_transform:
            if self.parent_transform.block:
                self.block = self.parent_transform.block
                self.properties = self.parent_transform.properties
                self.parent_transform = None
                return self.block

        old_exception_info = renpy.game.exception_info

        if constant and self.atl.compiled_block is not None:
            block = self.atl.compiled_block
        else:
            block = self.atl.compile(self.context)

        if all(
            isinstance(statement, Interpolation) and statement.duration == 0
            for statement in block.statements
        ):
            self.properties = []
            for interp in block.statements:
                self.properties.extend(interp.properties)

        if not constant and renpy.display.predict.predicting:
            self.predict_block = block
        else:
            self.block = block
            self.predict_block = None

        renpy.game.exception_info = old_exception_info

        if constant and self.parent_transform:
            self.parent_transform.block = self.block
            self.parent_transform.properties = self.properties
            self.parent_transform = None

        return block

    def execute(self, trans, st, at):

        if self.done:
            return None

        block = self.get_block()
        if block is None:
            block = self.compile()

        events = []

        # Hide request.
        if trans.hide_request:
            self.transform_event = "hide"

        if trans.replaced_request:
            self.transform_event = "replaced"

        # Notice transform events.
        if renpy.config.atl_multiple_events:
            if self.transform_event != self.last_transform_event:
                events.append(self.transform_event)
                self.last_transform_event = self.transform_event

        # Propagate transform_events from children.
        if (
            self.child is not None
        ) and self.child.transform_event != self.last_child_transform_event:
            self.last_child_transform_event = self.child.transform_event

            if self.child.transform_event is not None:
                self.transform_event = self.child.transform_event

        # Notice transform events, again.
        if self.transform_event != self.last_transform_event:
            events.append(self.transform_event)
            self.last_transform_event = self.transform_event

        if self.transform_event in renpy.config.repeat_transform_events:
            self.transform_event = None
            self.last_transform_event = None

        old_exception_info = renpy.game.exception_info

        if (self.atl_st_offset is None) or (st - self.atl_st_offset) < 0:
            self.atl_st_offset = st

        if self.atl.animation or self.transition:
            timebase = at
        else:
            timebase = st - self.atl_st_offset

        action, arg, pause = block.execute(trans, timebase, self.atl_state, events)

        renpy.game.exception_info = old_exception_info

        if action == "continue" and not renpy.display.predict.predicting:
            self.atl_state = arg
        else:
            self.done = True

        return pause

    def predict_one(self):
        self.atl.predict(self.context)

    def visit(self):
        block = self.get_block()

        if block is None:
            block = self.compile()

        return self.children + block.visit()  # type: ignore


# The base class for raw ATL statements.


class RawStatement(object):

    constant = None

    def __init__(self, loc):
        super(RawStatement, self).__init__()
        self.loc = loc

    # Compiles this RawStatement into a Statement, by using ctx to
    # evaluate expressions as necessary.
    def compile(self, ctx):  # @ReservedAssignment
        raise Exception("Compile not implemented.")

    # Predicts the images used by this statement.
    def predict(self, ctx):
        return

    # RawBlock also has an analysis method which creates an Analysis
    # object, applies passed parameters and calls mark_constant

    def mark_constant(self, analysis):
        """
        Sets self.constant to GLOBAL_CONST if all expressions used in
        this statement and its children are constant.
        `analysis`
            A pyanalysis.Analysis object containing the analysis of this ATL.
        """

        self.constant = NOT_CONST


# The base class for compiled ATL Statements.


class Statement(renpy.object.Object):

    def __init__(self, loc):
        super(Statement, self).__init__()
        self.loc = loc

    # trans is the transform we're working on.
    # st is the time since this statement started executing.
    # state is the state stored by this statement, or None if
    # we've just started executing this statement.
    # event is an event we're triggering.
    #
    # "continue", state, pause - Causes this statement to execute
    # again, with the given state passed in the second time around.
    #
    #
    # "next", timeleft, pause - Causes the next statement to execute,
    # with timeleft being the amount of time left after this statement
    # finished.
    #
    # "event", (name, timeleft), pause - Causes an event to be reported,
    # and control to head up to the event handler.
    #
    # "repeat", (count, timeleft), pause - Causes the repeat behavior
    # to occur.
    #
    # As the Repeat statement can only appear in a block, only Block
    # needs to deal with the repeat behavior.
    #
    # Pause is the amount of time until execute should be called again,
    # or None if there's no need to call execute ever again.
    def execute(self, trans, st, state, events):
        raise Exception("Not implemented.")

    # Return a list of displayable children.
    def visit(self):
        return []

    # Does this respond to an event?
    def _handles_event(self, event):
        return False


# This represents a Raw ATL block.


class RawBlock(RawStatement):

    # Should we use the animation timebase or the showing timebase?
    animation = False

    # If this block uses only constant values we can once compile it
    # and use this value for all ATLTransform that use us as an atl.
    compiled_block = None

    def __init__(self, loc, statements, animation):

        super(RawBlock, self).__init__(loc)

        # A list of RawStatements in this block.
        self.statements = statements

        self.animation = animation

    def compile(self, ctx):  # @ReservedAssignment
        compiling(self.loc)

        statements = [i.compile(ctx) for i in self.statements]

        return Block(self.loc, statements)

    def predict(self, ctx):
        for i in self.statements:
            i.predict(ctx)

    def analyze(self, parameters=None):
        analysis = Analysis(None)

        # Apply the passed parameters to take into account
        # the names that are not constant in this context
        if parameters is not None:
            analysis.parameters(parameters)

        self.mark_constant(analysis)

        # We can only be a constant if we do not use values
        # from parameters or do not have them at all.
        # So we can pass an empty context for compilation.
        if self.constant == GLOBAL_CONST:
            self.compile_block()

    def compile_block(self):
        # This may failed if we use another transfrom
        # which use non constant value.
        # In this case we also non constant.
        old_exception_info = renpy.game.exception_info
        try:
            block = self.compile(Context({}))
        except RecursionError:
            raise Exception("This transform refers to itself in a cycle.")
        except Exception:
            self.constant = NOT_CONST
        else:
            self.compiled_block = block
        renpy.game.exception_info = old_exception_info

    def mark_constant(self, analysis):

        constant = GLOBAL_CONST

        for i in self.statements:
            i.mark_constant(analysis)
            constant = min(constant, i.constant)

        self.constant = constant


# A compiled ATL block.
class Block(Statement):

    def __init__(self, loc, statements):

        super(Block, self).__init__(loc)

        # A list of statements in the block.
        self.statements = statements

        # The start times of various statements.
        self.times = []

        for i, s in enumerate(statements):
            if isinstance(s, Time):
                self.times.append((s.time, i + 1))

        self.times.sort()

    def _handles_event(self, event):

        for i in self.statements:
            if i._handles_event(event):
                return True

        return False

    def execute(self, trans, st, state, events):

        executing(self.loc)

        # Unpack the state.
        if state is not None:
            index, start, loop_start, repeats, times, child_state = state
        else:
            index, start, loop_start, repeats, times, child_state = (
                0,
                0,
                0,
                0,
                self.times[:],
                None,
            )

        # What we might be returning.
        action = "continue"
        arg = None
        pause = None

        while action == "continue":

            # Target is the time we're willing to execute to.
            # Max_pause is how long we'll wait before executing again.

            # If we have times queued up, then use them to inform target
            # and time.
            if times:
                time, tindex = times[0]
                target = min(time, st)
                max_pause = time - target

            # Otherwise, take the defaults.
            else:
                target = st
                max_pause = 15

            while True:

                # If we've hit the last statement, it's the end of
                # this block.
                if index >= len(self.statements):
                    return "next", target - start, None

                # Find the statement and try to run it.
                stmt = self.statements[index]
                action, arg, pause = stmt.execute(
                    trans, target - start, child_state, events
                )

                # On continue, persist our state.
                if action == "continue":
                    if pause is None:
                        pause = max_pause

                    action, arg, pause = (
                        "continue",
                        (index, start, loop_start, repeats, times, arg),
                        min(max_pause, pause),
                    )
                    break

                elif action == "event":
                    return action, arg, pause

                # On next, advance to the next statement in the block.
                elif action == "next":
                    index += 1
                    start = target - arg
                    child_state = None

                # On repeat, either terminate the block, or go to
                # the first statement.
                elif action == "repeat":

                    count, arg = arg
                    loop_end = target - arg
                    duration = loop_end - loop_start

                    if (state is None) and (duration <= 0):
                        raise Exception("ATL appears to be in an infinite loop.")

                    # Figure how many durations can occur between the
                    # start of the loop and now.

                    if duration:
                        new_repeats = int((target - loop_start) / duration)
                    else:
                        new_repeats = 0

                    if count is not None:
                        if repeats + new_repeats >= count:
                            new_repeats = count - repeats
                            loop_start += new_repeats * duration
                            return "next", target - loop_start, None

                    repeats += new_repeats
                    loop_start = loop_start + new_repeats * duration
                    start = loop_start
                    index = 0
                    child_state = None

            if times:
                time, tindex = times[0]
                if time <= target:
                    times.pop(0)

                    index = tindex
                    start = time
                    child_state = None

                    continue

            return action, arg, pause

    def visit(self):
        return [j for i in self.statements for j in i.visit()]


# A list of properties
incompatible_props = {
    "alignaround": {"xaround", "yaround", "xanchoraround", "yanchoraround"},
    "align": {"xanchor", "yanchor", "xpos", "ypos"},
    "anchor": {"xanchor", "yanchor"},
    "angle": {"xpos", "ypos"},
    "anchorangle": {"xangle", "yangle"},
    "around": {"xaround", "yaround", "xanchoraround", "yanchoraround"},
    "offset": {"xoffset", "yoffset"},
    "pos": {"xpos", "ypos"},
    "radius": {"xpos", "ypos"},
    "anchorradius": {"xanchor", "yanchor"},
    "size": {"xsize", "ysize"},
    "xalign": {"xpos", "xanchor"},
    "xcenter": {"xpos", "xanchor"},
    "xycenter": {"xpos", "ypos", "xanchor", "yanchor"},
    "xysize": {"xsize", "ysize"},
    "yalign": {"ypos", "yanchor"},
    "ycenter": {"ypos", "yanchor"},
}

# A list of sets of pairs of properties that do not conflict.
compatible_pairs = [{"radius", "angle"}, {"anchorradius", "anchorangle"}]

# This can become one of four things:
#
# - A pause.
# - An interpolation (which optionally can also reference other
# blocks, as long as they're not time-dependent, and have the same
# arity as the interpolation).
# - A call to another block.
# - A command to change the image, perhaps with a transition.
#
# We won't decide which it is until runtime, as we need the
# values of the variables here.


def check_spline_types(value):
    if isinstance(value, (position, int, float)):
        return True

    if isinstance(value, tuple):
        return all(check_spline_types(i) for i in value)

    return False


class RawMultipurpose(RawStatement):

    warp_function = None

    def __init__(self, loc):

        super(RawMultipurpose, self).__init__(loc)

        self.warper = None
        self.duration = None
        self.properties = []
        self.expressions = []
        self.splines = []
        self.revolution = None
        self.circles = "0"

    def add_warper(self, name, duration, warp_function):
        self.warper = name
        self.duration = duration
        self.warp_function = warp_function

    def add_property(self, name, exprs):
        """
        Checks if the property is compatible with any previously included, and
        sets it.
        Either returns the previously-set property, if any, or None.
        """
        newly_set = incompatible_props.get(name, set()) | {name}

        for old, _e in self.properties:
            if newly_set.intersection(incompatible_props.get(old, (old,))):
                break
        else:
            old = None

        self.properties.append((name, exprs))

        if old is not None:
            pair = {old, name}

            for i in compatible_pairs:
                if pair == i:
                    old = None

        return old

    def add_expression(self, expr, with_clause):
        self.expressions.append((expr, with_clause))

    def add_revolution(self, revolution):
        self.revolution = revolution

    def add_circles(self, circles):
        self.circles = circles

    def add_spline(self, name, exprs):
        self.splines.append((name, exprs))

    def compile(self, ctx):  # @ReservedAssignment

        compiling(self.loc)

        # Figure out what kind of statement we have. If there's no
        # interpolator, and no properties, than we have either a
        # call, or a child statement.
        if (
            self.warper is None
            and self.warp_function is None
            and not self.properties
            and not self.splines
            and len(self.expressions) == 1
        ):

            expr, withexpr = self.expressions[0]

            child = ctx.eval(expr)
            if withexpr:
                transition = ctx.eval(withexpr)
            else:
                transition = None

            if isinstance(child, (int, float)):
                return Interpolation(self.loc, "pause", child, [], None, 0, [])

            child = renpy.easy.displayable(child)

            if isinstance(child, ATLTransformBase) and (child.child is None):
                child.compile()
                return child.get_block()
            else:
                return Child(self.loc, child, transition)

        compiling(self.loc)

        # Otherwise, we probably have an interpolation statement.

        if self.warp_function:
            warper = ctx.eval(self.warp_function)
        else:
            warper = self.warper or "instant"

            if warper not in warpers:
                raise Exception("ATL Warper %s is unknown at runtime." % warper)

        properties = []

        for name, expr in self.properties:
            if name not in PROPERTIES:
                raise Exception("ATL Property %s is unknown at runtime." % name)

            value = ctx.eval(expr)
            properties.append((name, value))

        splines = []

        for name, exprs in self.splines:
            if name not in PROPERTIES:
                raise Exception("ATL Property %s is unknown at runtime." % name)

            values = [ctx.eval(i) for i in exprs]

            if not all(check_spline_types(i) for i in values):
                if name in {"matrixtransform", "matrixcolor"}:
                    raise Exception(
                        "%s: Spline interpolation requires position types. (You may want to use SplineMatrix.)"
                        % name
                    )
                else:
                    raise Exception(
                        "%s: Spline interpolation requires position types." % name
                    )

            splines.append((name, values))

        for expr, _with in self.expressions:
            try:
                value = ctx.eval(expr)
            except Exception:
                raise Exception(
                    "Could not evaluate expression %r when compiling ATL." % expr
                )

            if not isinstance(value, ATLTransformBase):
                raise Exception(
                    "Expression %r is not an ATL transform, and so cannot be included in an ATL interpolation."
                    % expr
                )

            value.compile()

            if value.properties is None:
                raise Exception(
                    "ATL transform %r is too complicated to be included in interpolation."
                    % expr
                )

            properties.extend(value.properties)

        duration = ctx.eval(self.duration)
        circles = ctx.eval(self.circles)

        return Interpolation(
            self.loc, warper, duration, properties, self.revolution, circles, splines
        )

    def mark_constant(self, analysis):
        constant = GLOBAL_CONST
        is_constant_expr = analysis.is_constant_expr

        constant = min(constant, is_constant_expr(self.warp_function))
        constant = min(constant, is_constant_expr(self.duration))
        constant = min(constant, is_constant_expr(self.circles))

        for _name, expr in self.properties:
            constant = min(constant, is_constant_expr(expr))

        for _name, exprs in self.splines:
            for expr in exprs:
                constant = min(constant, is_constant_expr(expr))

        for expr, withexpr in self.expressions:
            constant = min(constant, is_constant_expr(expr))
            constant = min(constant, is_constant_expr(withexpr))

        self.constant = constant

    def predict(self, ctx):

        for i, _j in self.expressions:

            try:
                i = ctx.eval(i)
            except Exception:
                continue

            if isinstance(i, ATLTransformBase) and (i.child is None):
                i.atl.predict(ctx)
                return

            try:
                renpy.easy.predict(i)
            except Exception:
                continue


# This lets us have an ATL transform as our child.
class RawContainsExpr(RawStatement):

    def __init__(self, loc, expr):

        super(RawContainsExpr, self).__init__(loc)

        self.expression = expr

    def compile(self, ctx):  # @ReservedAssignment
        compiling(self.loc)
        child = ctx.eval(self.expression)
        return Child(self.loc, child, None)

    def mark_constant(self, analysis):
        self.constant = analysis.is_constant_expr(self.expression)


# This allows us to have multiple ATL transforms as children.
class RawChild(RawStatement):

    def __init__(self, loc, child):

        super(RawChild, self).__init__(loc)

        self.children = [child]

    def compile(self, ctx):  # @ReservedAssignment

        children = []

        for i in self.children:
            children.append(renpy.display.motion.ATLTransform(i, context=ctx.context))

        box = renpy.display.layout.MultiBox(layout="fixed")

        for i in children:
            box.add(i)

        return Child(self.loc, box, None)

    def mark_constant(self, analysis):

        constant = GLOBAL_CONST

        for i in self.children:
            i.mark_constant(analysis)
            constant = min(constant, i.constant)

        self.constant = constant


# This changes the child of this statement, optionally with a transition.
class Child(Statement):

    def __init__(self, loc, child, transition):

        super(Child, self).__init__(loc)

        self.child = child
        self.transition = transition

    def execute(self, trans, st, state, events):

        executing(self.loc)

        old_child = trans.raw_child

        child = self.child

        if child._duplicatable:
            child = self.child._duplicate(trans._args)
            child._unique()

        if (
            (old_child is not None)
            and (old_child is not renpy.display.motion.null)
            and (self.transition is not None)
        ):
            child = self.transition(old_widget=old_child, new_widget=child)
            child._unique()

        trans.set_child(child, duplicate=False)
        trans.raw_child = self.child

        return "next", st, None

    def visit(self):
        return [self.child]


# This causes interpolation to occur.
class Interpolation(Statement):

    def __init__(self, loc, warper, duration, properties, revolution, circles, splines):

        super(Interpolation, self).__init__(loc)

        self.warper = warper
        self.duration = duration
        self.properties = properties
        self.splines = splines

        # The direction we revolve in: cw, ccw, or None.
        self.revolution = revolution

        # The number of complete circles we make.
        self.circles = circles

    def execute(self, trans, st, state, events):

        executing(self.loc)

        warper = warpers.get(self.warper, self.warper)

        # Special case `pause 0` to always display a frame. This is intended to
        # support single-frame animations that shouldn't skip.
        if (
            state is None
            and self.warper == "pause"
            and self.duration == 0
            and renpy.config.atl_one_frame
        ):
            force_frame = True
        else:
            force_frame = False

        if self.duration:
            complete = min(1.0, st / self.duration)
        else:
            complete = 1.0

        if complete < 0.0:
            complete = 0.0
        elif complete > 1.0:
            complete = 1.0

        complete = warper(complete)

        if state is None or len(state) != 6:

            # Create a new transform state, and apply the property
            # changes to it.
            newts = renpy.display.motion.TransformState()
            newts.take_state(trans.state)

            has_angle = False
            has_radius = False
            has_anchorangle = False
            has_anchorradius = False

            for k, v in self.properties:
                setattr(newts, k, v)

                if k == "angle":
                    has_angle = True

                elif k == "radius":
                    has_radius = True

                elif k == "anchorangle":
                    has_anchorangle = True

                elif k == "anchorradius":
                    has_anchorradius = True

            # Now, the things we change linearly are in the difference
            # between the new and old states.
            linear = trans.state.diff(newts)

            # Angle and radius need to go after the linear changes, as
            # around or alignaround must be set first.
            angles = None
            radii = None
            anchorangles = None
            anchorradii = None

            splines = []

            revdir = self.revolution
            circles = self.circles

            if (
                revdir
                or ((has_angle or has_radius) and renpy.config.automatic_polar_motion)
                or has_anchorangle
                or has_anchorradius
            ):

                # Remove various irrelevant motions.
                for i in [
                    "xpos",
                    "ypos",
                    "xanchor",
                    "yanchor",
                    "xaround",
                    "yaround",
                    "xanchoraround",
                    "yanchoraround",
                ]:

                    linear.pop(i, None)

                if revdir is not None:

                    # Ensure we rotate around the new point.
                    trans.state.xaround = newts.xaround or 0.0
                    trans.state.yaround = newts.yaround or 0.0
                    trans.state.xanchoraround = newts.xanchoraround
                    trans.state.yanchoraround = newts.yanchoraround

                    # Get the start and end angles and radii.
                    startangle = trans.state.angle
                    endangle = newts.angle
                    startradius = trans.state.radius
                    endradius = newts.radius

                    startanchorangle = trans.state.anchorangle
                    startanchorangle_absolute = startanchorangle.absolute
                    startanchorangle_relative = startanchorangle.relative
                    endanchorangle = newts.anchorangle
                    endanchorangle_absolute = endanchorangle.absolute
                    endanchorangle_relative = endanchorangle.relative
                    startanchorradius = trans.state.anchorradius
                    endanchorradius = newts.anchorradius

                    # Make sure the angle is in the appropriate direction,
                    # and contains an appropriate number of circles.

                    if revdir == "clockwise":
                        if endangle < startangle:
                            startangle -= 360

                        if endanchorangle_absolute < startanchorangle_absolute:
                            endanchorangle_absolute -= 360
                        if endanchorangle_relative < startanchorangle_relative:
                            endanchorangle_relative -= 360

                        startangle -= circles * 360
                        startanchorangle_absolute -= circles * 360
                        startanchorangle_relative -= circles * 360

                    elif revdir == "counterclockwise":
                        if endangle > startangle:
                            startangle += 360

                        if endanchorangle_absolute > startanchorangle_absolute:
                            endanchorangle_absolute += 360
                        if endanchorangle_relative > startanchorangle_relative:
                            endanchorangle_relative += 360

                        startangle += circles * 360
                        startanchorangle_absolute += circles * 360
                        startanchorangle_relative += circles * 360

                    radii = (startradius, endradius)
                    angles = (startangle, endangle)
                    anchorradii = (startanchorradius, endanchorradius)
                    anchorangles = (
                        DualAngle(startanchorangle_absolute, startanchorangle_relative),
                        DualAngle(endanchorangle_absolute, endanchorangle_relative),
                    )

                else:

                    if has_angle:
                        start = trans.state.angle
                        end = newts.last_angle

                        if end - start > 180:
                            start += 360
                        if end - start < -180:
                            start -= 360

                        angles = (start, end)

                    if has_radius:
                        radii = (trans.state.radius, newts.radius)

                    if has_anchorangle:
                        start = trans.state.anchorangle
                        start_absolute = start.absolute
                        start_relative = start.relative
                        end_absolute = newts.last_absolute_anchorangle
                        end_relative = newts.last_relative_anchorangle

                        if end_absolute - start_absolute > 180:
                            start_absolute += 360
                        if end_absolute - start_absolute < -180:
                            start_absolute -= 360
                        if end_relative - start_relative > 180:
                            start_relative += 360
                        if end_relative - start_relative < -180:
                            start_relative -= 360

                        anchorangles = (
                            DualAngle(start_absolute, start_relative),
                            DualAngle(end_absolute, end_relative),
                        )

                    if has_anchorradius:
                        anchorradii = (trans.state.anchorradius, newts.anchorradius)

            # Figure out the splines.
            for name, values in self.splines:
                splines.append((name, [trans.state.get(name)] + values))

            state = (linear, angles, radii, anchorangles, anchorradii, splines)

            # Ensure that we set things, even if they don't actually
            # change from the old state.
            for k, v in self.properties:
                if k not in linear:
                    setattr(trans.state, k, v)

        else:
            linear, angles, radii, anchorangles, anchorradii, splines = state

        # Linearly interpolate between the things in linear.
        for k, (old, new) in linear.items():

            if k == "orientation":
                if old is None:
                    old = (0.0, 0.0, 0.0)
                if new is not None:
                    value = renpy.display.quaternion.euler_slerp(complete, old, new)
                elif complete >= 1:
                    value = None
                else:
                    value = old

            else:
                value = interpolate(complete, old, new, PROPERTIES[k])

            setattr(trans.state, k, value)

        # Handle the angle.
        if angles is not None:
            startangle, endangle = angles[:2]

            angle = interpolate(complete, startangle, endangle, float)
            trans.state.angle = angle

        if radii is not None:
            startradius, endradius = radii
            trans.state.radius = interpolate(
                complete, startradius, endradius, position_or_none
            )

        if anchorangles is not None:
            startangle, endangle = anchorangles[:2]

            anchorangle = interpolate(
                complete, startangle, endangle, DualAngle.from_any
            )
            trans.state.anchorangle = anchorangle

        if anchorradii is not None:
            startradius, endradius = anchorradii
            trans.state.anchorradius = interpolate(
                complete, startradius, endradius, position_or_none
            )

        # Handle any splines we might have.
        for name, values in splines:
            value = interpolate_spline(complete, values, PROPERTIES[name])
            setattr(trans.state, name, value)

        if (st >= self.duration) and (not force_frame):
            return "next", st - self.duration, None
        else:
            if not self.properties and not self.revolution and not self.splines:
                return "continue", state, max(0, self.duration - st)
            else:
                return "continue", state, 0


# Implementation of the repeat statement.
class RawRepeat(RawStatement):

    def __init__(self, loc, repeats):

        super(RawRepeat, self).__init__(loc)

        self.repeats = repeats

    def compile(self, ctx):  # @ReservedAssignment

        compiling(self.loc)

        repeats = self.repeats

        if repeats is not None:
            repeats = ctx.eval(repeats)

        return Repeat(self.loc, repeats)

    def mark_constant(self, analysis):
        self.constant = analysis.is_constant_expr(self.repeats)


class Repeat(Statement):

    def __init__(self, loc, repeats):

        super(Repeat, self).__init__(loc)

        self.repeats = repeats

    def execute(self, trans, st, state, events):
        return "repeat", (self.repeats, st), 0


# Parallel statement.


class RawParallel(RawStatement):

    def __init__(self, loc, block):

        super(RawParallel, self).__init__(loc)
        self.blocks = [block]

    def compile(self, ctx):  # @ReservedAssignment
        return Parallel(self.loc, [i.compile(ctx) for i in self.blocks])

    def predict(self, ctx):
        for i in self.blocks:
            i.predict(ctx)

    def mark_constant(self, analysis):
        constant = GLOBAL_CONST

        for i in self.blocks:
            i.mark_constant(analysis)
            constant = min(constant, i.constant)

        self.constant = constant


class Parallel(Statement):

    def __init__(self, loc, blocks):
        super(Parallel, self).__init__(loc)
        self.blocks = blocks

    def _handles_event(self, event):

        for i in self.blocks:
            if i._handles_event(event):
                return True

        return False

    def execute(self, trans, st, state, events):

        executing(self.loc)

        if state is None:
            state = [(i, None) for i in self.blocks]

        # The amount of time left after finishing this block.
        left = []

        # The duration of the pause.
        pauses = []

        # The new state structure.
        newstate = []

        for i, istate in state:

            action, arg, pause = i.execute(trans, st, istate, events)

            if pause is not None:
                pauses.append(pause)

            if action == "continue":
                newstate.append((i, arg))
            elif action == "next":
                left.append(arg)
            elif action == "event":
                return action, arg, pause

        if newstate:
            return "continue", newstate, min(pauses)
        else:
            return "next", min(left), None

    def visit(self):
        return [j for i in self.blocks for j in i.visit()]


# The choice statement.


class RawChoice(RawStatement):

    def __init__(self, loc, chance, block):
        super(RawChoice, self).__init__(loc)

        self.choices = [(chance, block)]

    def compile(self, ctx):  # @ReservedAssignment
        compiling(self.loc)
        return Choice(
            self.loc,
            [(ctx.eval(chance), block.compile(ctx)) for chance, block in self.choices],
        )

    def predict(self, ctx):
        for _i, j in self.choices:
            j.predict(ctx)

    def mark_constant(self, analysis):
        constant = GLOBAL_CONST

        for _chance, block in self.choices:
            block.mark_constant(analysis)
            constant = min(constant, block.constant)

        self.constant = constant


class Choice(Statement):

    def __init__(self, loc, choices):

        super(Choice, self).__init__(loc)

        self.choices = choices

    def _handles_event(self, event):

        for i in self.choices:
            if i[1]._handles_event(event):
                return True

        return False

    def execute(self, trans, st, state, events):

        executing(self.loc)

        choice = None  # For typing purposes.

        if state is None:

            total = 0

            for chance, choice in self.choices:
                total += chance

            n = random.uniform(0, total)

            for chance, choice in self.choices:
                if n < chance:
                    break
                n -= chance

            cstate = None

        else:
            choice, cstate = state

        action, arg, pause = choice.execute(trans, st, cstate, events)

        if action == "continue":
            return "continue", (choice, arg), pause
        else:
            return action, arg, None

    def visit(self):
        return [j for i in self.choices for j in i[1].visit()]


# The Time statement.


class RawTime(RawStatement):

    def __init__(self, loc, time):

        super(RawTime, self).__init__(loc)
        self.time = time

    def compile(self, ctx):  # @ReservedAssignment
        compiling(self.loc)
        return Time(self.loc, ctx.eval(self.time))

    def mark_constant(self, analysis):
        self.constant = analysis.is_constant_expr(self.time)


class Time(Statement):

    def __init__(self, loc, time):
        super(Time, self).__init__(loc)

        self.time = time

    def execute(self, trans, st, state, events):
        return "continue", None, None


# The On statement.


class RawOn(RawStatement):

    def __init__(self, loc, names, block):
        super(RawOn, self).__init__(loc)

        self.handlers = {}

        for i in names:
            self.handlers[i] = block

    def compile(self, ctx):  # @ReservedAssignment
        compiling(self.loc)

        handlers = {}

        for k, v in self.handlers.items():
            handlers[k] = v.compile(ctx)

        return On(self.loc, handlers)

    def predict(self, ctx):
        for i in self.handlers.values():
            i.predict(ctx)

    def mark_constant(self, analysis):
        constant = GLOBAL_CONST

        for block in self.handlers.values():
            block.mark_constant(analysis)
            constant = min(constant, block.constant)

        self.constant = constant


class On(Statement):

    def __init__(self, loc, handlers):
        super(On, self).__init__(loc)

        self.handlers = handlers

    def _handles_event(self, event):
        if event in self.handlers:
            return True
        else:
            return False

    def execute(self, trans, st, state, events):

        executing(self.loc)

        # If it's our first time through, start in the start state.
        if state is None:
            name, start, cstate = ("start", st, None)
        else:
            name, start, cstate = state

        # If we have an external event, and we have a handler for it,
        # handle it.
        for event in events:

            while event:
                if event in self.handlers:
                    break

                event = event.partition("_")[2]

            if not event:
                continue

            # Do not allow people to abort the hide or replaced event.
            lock_event = (name == "hide" and trans.hide_request) or (
                name == "replaced" and trans.replaced_request
            )

            if not lock_event:
                name = event
                start = st
                cstate = None

        while True:

            # If we don't have a handler, return until we change event.
            if name not in self.handlers:
                return "continue", (name, start, cstate), None

            action, arg, pause = self.handlers[name].execute(
                trans, st - start, cstate, events
            )

            # If we get a continue, save our state.
            if action == "continue":

                # If it comes from a hide block, indicate that.
                if name == "hide" or name == "replaced":
                    trans.hide_response = False
                    trans.replaced_response = False

                return "continue", (name, start, arg), pause

            # If we get a next, then try going to the default
            # event, unless we're already in default, in which case we
            # go to None.
            elif action == "next":
                if name == "default" or name == "hide" or name == "replaced":
                    name = None
                else:
                    name = "default"

                start = st - arg
                cstate = None

                continue

            # If we get an event, then either handle it if we can, or
            # pass it up the stack if we can't.
            elif action == "event":

                name, arg = arg

                if name in self.handlers:
                    start = max(st - arg, st - 30)
                    cstate = None
                    continue

                return "event", (name, arg), None

    def visit(self):
        return [j for i in self.handlers.values() for j in i.visit()]


# Event statement.


class RawEvent(RawStatement):

    def __init__(self, loc, name):
        super(RawEvent, self).__init__(loc)

        self.name = name

    def compile(self, ctx):  # @ReservedAssignment
        return Event(self.loc, self.name)

    def mark_constant(self, analysis):
        self.constant = GLOBAL_CONST


class Event(Statement):

    def __init__(self, loc, name):
        super(Event, self).__init__(loc)

        self.name = name

    def execute(self, trans, st, state, events):
        return "event", (self.name, st), None


class RawFunction(RawStatement):

    def __init__(self, loc, expr):
        super(RawFunction, self).__init__(loc)

        self.expr = expr

    def compile(self, ctx):  # @ReservedAssignment
        compiling(self.loc)
        return Function(self.loc, ctx.eval(self.expr))

    def mark_constant(self, analysis):
        self.constant = analysis.is_constant_expr(self.expr)


class Function(Statement):

    def __init__(self, loc, function):
        super(Function, self).__init__(loc)

        self.function = function

    def _handles_event(self, event):
        return True

    def execute(self, trans, st, state, events):
        block = state or renpy.config.atl_function_always_blocks

        fr = self.function(trans, st if block else 0, trans.at)

        if (not block) and (fr is not None):
            block = True
            fr = self.function(trans, st, trans.at)

        if fr is not None:
            return "continue", True, fr
        else:
            return "next", 0 if block else st, None


# This parses an ATL block.
def parse_atl(l: renpy.lexer.Lexer):

    l.advance()
    block_loc = l.get_location()

    statements = []

    animation = False

    while not l.eob:

        loc = l.get_location()

        if l.keyword("repeat"):

            repeats = l.simple_expression()
            statements.append(RawRepeat(loc, repeats))

        elif l.keyword("block"):
            l.require(":")
            l.expect_eol()
            l.expect_block("block")

            block = parse_atl(l.subblock_lexer())
            statements.append(block)

        elif l.keyword("contains"):

            expr = l.simple_expression()

            if expr:

                l.expect_noblock("contains expression")
                statements.append(RawContainsExpr(loc, expr))

            else:

                l.require(":")
                l.expect_eol()
                l.expect_block("contains")

                block = parse_atl(l.subblock_lexer())
                statements.append(RawChild(loc, block))

        elif l.keyword("parallel"):
            l.require(":")
            l.expect_eol()
            l.expect_block("parallel")

            block = parse_atl(l.subblock_lexer())
            statements.append(RawParallel(loc, block))

        elif l.keyword("choice"):

            chance = l.simple_expression()
            if not chance:
                chance = "1.0"

            l.require(":")
            l.expect_eol()
            l.expect_block("choice")

            block = parse_atl(l.subblock_lexer())
            statements.append(RawChoice(loc, chance, block))

        elif l.keyword("on"):

            names = [l.require(l.word)]

            while l.match(","):
                name = l.word()

                if name is None:
                    break

                names.append(name)

            l.require(":")
            l.expect_eol()
            l.expect_block("on")

            block = parse_atl(l.subblock_lexer())
            statements.append(RawOn(loc, names, block))

        elif l.keyword("time"):
            time = l.require(l.simple_expression)
            l.expect_noblock("time")

            statements.append(RawTime(loc, time))

        elif l.keyword("function"):
            expr = l.require(l.simple_expression)
            l.expect_noblock("function")

            statements.append(RawFunction(loc, expr))

        elif l.keyword("event"):
            name = l.require(l.word)
            l.expect_noblock("event")

            statements.append(RawEvent(loc, name))

        elif l.keyword("pass"):
            l.expect_noblock("pass")
            statements.append(None)

        elif l.keyword("animation"):
            l.expect_noblock("animation")
            animation = True

        else:

            # If we can't assign it it a statement more specifically,
            # we try to parse it into a RawMultipurpose. That will
            # then be turned into another statement, as appropriate.

            # The RawMultipurpose we add things to.
            rm = renpy.atl.RawMultipurpose(loc)

            # Is the last clause an expression?
            last_expression = False

            # Is this clause an expression?
            this_expression = False

            # First, look for a warper.
            cp = l.checkpoint()
            warper = l.name()

            if warper in warpers:
                duration = l.require(l.simple_expression)
                warp_function = None

            elif warper == "warp":

                warper = None
                warp_function = l.require(l.simple_expression)
                duration = l.require(l.simple_expression)

            else:
                l.revert(cp)

                warper = None
                warp_function = None
                duration = "0"

            rm.add_warper(warper, duration, warp_function)

            ll = l
            has_block = False

            # Now, look for properties and simple_expressions.
            while True:

                if (
                    ((warper is not None) or (warp_function is not None))
                    and (not has_block)
                    and ll.match(":")
                ):
                    ll.expect_eol()
                    ll.expect_block("ATL")
                    has_block = True
                    ll = l.subblock_lexer()
                    ll.advance()
                    ll.expect_noblock("ATL")

                if has_block and ll.eol():
                    ll.advance()
                    ll.expect_noblock("ATL")

                # Update expression status.
                last_expression = this_expression
                this_expression = False

                if ll.keyword("pass"):
                    continue

                # Parse revolution keywords.
                if ll.keyword("clockwise"):
                    rm.add_revolution("clockwise")
                    continue

                if ll.keyword("counterclockwise"):
                    rm.add_revolution("counterclockwise")
                    continue

                if ll.keyword("circles"):
                    expr = l.require(l.simple_expression)
                    rm.add_circles(expr)
                    continue

                # Try to parse a property.
                cp = ll.checkpoint()

                prop = ll.name()

                if (prop in PROPERTIES) or (prop and prop.startswith("u_")):

                    expr = ll.require(ll.simple_expression)

                    # We either have a property or a spline. It's the
                    # presence of knots that determine which one it is.

                    knots = []

                    while ll.keyword("knot"):
                        knots.append(ll.require(ll.simple_expression))

                    if knots:
                        if prop == "orientation":
                            raise Exception("Orientation doesn't support spline.")
                        knots.append(expr)
                        rm.add_spline(prop, knots)
                    else:
                        addprop_rv = rm.add_property(prop, expr)
                        if addprop_rv == prop:
                            ll.deferred_error(
                                "check_conflicting_properties",
                                "property {!r} is given a value more than once".format(
                                    prop
                                ),
                            )
                        elif addprop_rv:
                            ll.deferred_error(
                                "check_conflicting_properties",
                                "properties {!r} and {!r} conflict with each other".format(
                                    prop, addprop_rv
                                ),
                            )

                    continue

                # Otherwise, try to parse it as a simple expressoon,
                # with an optional with clause.

                ll.revert(cp)

                expr = ll.simple_expression()

                if not expr:
                    break

                if last_expression:
                    ll.error(
                        "ATL statement contains two expressions in a row; is one of them a misspelled property? If not, separate them with pass."
                    )

                this_expression = True

                if ll.keyword("with"):
                    with_expr = ll.require(ll.simple_expression)
                else:
                    with_expr = None

                rm.add_expression(expr, with_expr)

            if not has_block:
                l.expect_noblock("ATL")

            statements.append(rm)

        if l.eol():
            l.advance()
            continue

        l.require(",", "comma or end of line")

    # Merge together statements that need to be merged together.

    merged = []
    old = None

    for new in statements:

        if isinstance(old, RawParallel) and isinstance(new, RawParallel):
            old.blocks.extend(new.blocks)
            continue

        elif isinstance(old, RawChoice) and isinstance(new, RawChoice):
            old.choices.extend(new.choices)
            continue

        elif isinstance(old, RawChild) and isinstance(new, RawChild):
            old.children.extend(new.children)
            continue

        elif isinstance(old, RawOn) and isinstance(new, RawOn):
            old.handlers.update(new.handlers)
            continue

        # None is a pause statement, which gets skipped, but also
        # prevents things from combining.
        elif new is None:
            old = new
            continue

        merged.append(new)
        old = new

    return RawBlock(block_loc, merged, animation)


def deep_compare(a, b):
    """
    Compares two trees of ATL statements for equality.
    """

    if type(a) != type(b):
        return False

    if isinstance(a, (list, tuple)):
        return all(deep_compare(i, j) for i, j in zip(a, b))

    if isinstance(a, dict):
        if len(a) != len(b):
            return False

        return all((k in b) and deep_compare(a[k], b[k]) for k in a)

    if isinstance(a, Statement):
        return deep_compare(a.__dict__, b.__dict__)

    try:
        return a == b
    except Exception:
        return True<|MERGE_RESOLUTION|>--- conflicted
+++ resolved
@@ -276,15 +276,10 @@
             return a
 
     # Recurse into tuples.
-<<<<<<< HEAD
-    elif isinstance(b, tuple):
-        if not isinstance(a, tuple):
-            a = [None] * len(b)
-=======
+
     elif isinstance(b, tuple_or_list):
         if not isinstance(a, tuple_or_list):
             a = [ None ] * len(b)
->>>>>>> dd23c57e
 
         if not isinstance(typ, tuple_or_list):
             typ = (typ,) * len(b)
