--- conflicted
+++ resolved
@@ -115,13 +115,8 @@
                     end_offset -= left_spaces
 
                     if offset >= 0:
-<<<<<<< HEAD
-                        caret_space = " " * offset
-                        carets = "^" * (end_offset - offset)
-=======
                         caret_space = ' ' * (offset - 1)
                         carets = '^' * (end_offset - offset)
->>>>>>> 373ef6d4
                         message += f"\n    {caret_space}{carets}"
 
             for note in getattr(self, "__notes__", ()):
@@ -432,19 +427,10 @@
             except IndexError:
                 # This can happen only if we have unclosed parens.
                 c, lineno, column = open_parens[-1]
-<<<<<<< HEAD
-                raise ParseError(
-                    f"'{c}' was never closed",
-                    filename,
-                    lineno,
-                    column,
-                    linecache.getline(filename, lineno),
-                )
-=======
+
                 raise ParseError(f"'{c}' was never closed",
                                  filename, lineno, column + 1,
                                  linecache.getline(filename, lineno))
->>>>>>> 373ef6d4
 
             # Name and runs of spaces are the most common cases, so it's first.
             if c in " _" or c.isalnum():
@@ -555,19 +541,10 @@
 
             elif c in "}])":
                 if not open_parens:
-<<<<<<< HEAD
-                    raise ParseError(
-                        f"unmatched '{c}'",
-                        filename,
-                        number,
-                        pos - line_startpos,
-                        linecache.getline(filename, number),
-                    )
-=======
+
                     raise ParseError(f"unmatched '{c}'",
                                      filename, number, pos - line_startpos + 1,
                                      linecache.getline(filename, number))
->>>>>>> 373ef6d4
 
                 open_c, _, _ = open_parens.pop()
 
@@ -579,19 +556,9 @@
                     or c == "}"
                     and open_c == "{"
                 ):
-<<<<<<< HEAD
-                    raise ParseError(
-                        f"closing parenthesis '{c}' does not match opening parenthesis '{open_c}'",
-                        filename,
-                        number,
-                        pos - line_startpos,
-                        linecache.getline(filename, number),
-                    )
-=======
                     raise ParseError(f"closing parenthesis '{c}' does not match opening parenthesis '{open_c}'",
                                      filename, number, pos - line_startpos + 1,
                                      linecache.getline(filename, number))
->>>>>>> 373ef6d4
 
                 line.append(c)
                 pos += 1
@@ -988,16 +955,12 @@
                 self.block[0]
             )
 
-<<<<<<< HEAD
-        raise ParseError(msg, self.filename, self.number, self.pos, self.text)
-=======
         raise ParseError(
             msg,
             self.filename,
             self.number,
             self.pos + 1,
             self.text)
->>>>>>> 373ef6d4
 
     def deferred_error(self, queue: str, msg: str):
         """
