--- conflicted
+++ resolved
@@ -1584,15 +1584,11 @@
         l = [ ]
 
         for ts, s in p:
-<<<<<<< HEAD
             s, direction = log2vis(str(s), direction)
-=======
-            s, direction = log2vis(unicode(s), direction)
 
             if ts.shaper == "harfbuzz":
                 s = renpy.text.extras.unmap_arabic_presentation_forms(s)
 
->>>>>>> 5f7348ea
             l.append((ts, s))
 
         rtl = (direction == RTL or direction == WRTL)
