# Copyright 2004-2025 Tom Rothamel <pytom@bishoujo.us>
#
# Permission is hereby granted, free of charge, to any person
# obtaining a copy of this software and associated documentation files
# (the "Software"), to deal in the Software without restriction,
# including without limitation the rights to use, copy, modify, merge,
# publish, distribute, sublicense, and/or sell copies of the Software,
# and to permit persons to whom the Software is furnished to do so,
# subject to the following conditions:
#
# The above copyright notice and this permission notice shall be
# included in all copies or substantial portions of the Software.
#
# THE SOFTWARE IS PROVIDED "AS IS", WITHOUT WARRANTY OF ANY KIND,
# EXPRESS OR IMPLIED, INCLUDING BUT NOT LIMITED TO THE WARRANTIES OF
# MERCHANTABILITY, FITNESS FOR A PARTICULAR PURPOSE AND
# NONINFRINGEMENT. IN NO EVENT SHALL THE AUTHORS OR COPYRIGHT HOLDERS BE
# LIABLE FOR ANY CLAIM, DAMAGES OR OTHER LIABILITY, WHETHER IN AN ACTION
# OF CONTRACT, TORT OR OTHERWISE, ARISING FROM, OUT OF OR IN CONNECTION
# WITH THE SOFTWARE OR THE USE OR OTHER DEALINGS IN THE SOFTWARE.

# Other text-related things.

# pyright: reportUnknownMemberType=false, reportUnknownArgumentType=false
# pyright: reportUnknownVariableType=false

from __future__ import (
    division,
    absolute_import,
    with_statement,
    print_function,
    unicode_literals,
)

from typing import Any, cast
from renpy.compat import (
    PY2,
    basestring,
    bchr,
    bord,
    chr,
    open,
    pystr,
    range,
    round,
    str,
    tobytes,
    unicode,
)  # *

import renpy

from renpy.text.textsupport import DISPLAYABLE, PARAGRAPH, TAG
import renpy.text.textsupport as textsupport

# A list of text tags, mapping from the text tag prefix to if it
# requires a closing tag.
text_tags = dict(
    alpha=True,
    alt=True,
    art=True,
    axis=True,
    done=False,
    instance=True,
    image=False,
    p=False,
    w=False,
    fast=False,
    b=True,
    i=True,
    u=True,
    a=True,
    plain=True,
    font=True,
    color=True,
    outlinecolor=True,
    size=True,
    noalt=True,
    nw=False,
    s=True,
    shader=True,
    rt=True,
    rb=True,
    k=True,
    cps=True,
    space=False,
    vspace=False,
)

text_tags[""] = True


# This checks the text tags in a string to be sure they are all matched, and
# properly nested. It returns an error message, or None if the line is okay.
def check_text_tags(s: str, check_unclosed: bool = False) -> str | None:
    """
    :doc: lint

    Checks the text tags in s for correctness. Returns an error string if there is
    an error, or None if there is no error.
    """

    all_tags = dict(text_tags)

    custom_tags = renpy.config.custom_text_tags
    if custom_tags:
        all_tags.update(custom_tags)

    self_closing_custom_tags = renpy.config.self_closing_custom_text_tags
    if self_closing_custom_tags:
        all_tags.update(dict.fromkeys(self_closing_custom_tags, False))

    try:
        tokens = cast(list[tuple[str, str]], textsupport.tokenize(str(s)))
    except Exception as e:
        return cast(str, e.args[0])

    tag_stack: list[str] = []

    for type, text in tokens:  # @ReservedAssignment
        if type != TAG:
            continue

        if text[0] == "#":
            continue

        # Strip off arguments for tags.
        text = text.partition("=")[0]
        text = text.partition(":")[0]

        if text.find("=") != -1:
            text = text[: text.find("=")]

        # Closing tag.
        if text and text[0] == "/":
            if not tag_stack:
                return f"Close text tag '{text}' does not match an open text tag."

            if tag_stack[-1] != text[1:]:
                return "Close text tag '{text}' does not match open text tag '{tag_stack[-1]}'."

            tag_stack.pop()
            continue

        if text not in all_tags:
            return "Text tag '%s' is not known." % text

        if all_tags[text]:
            tag_stack.append(text)

    if check_unclosed and tag_stack:
        return f"One or more text tags were left open at the end of the string: {', '.join(repr(i) for i in tag_stack)}"

    return None


def filter_text_tags(
    s: str,
    allow: set[str] | None = None,
    deny: set[str] | None = None,
) -> str:
    """
    :doc: text_utility

    Returns a copy of `s` with the text tags filtered. Exactly one of the `allow` and `deny` keyword
    arguments must be given.

    `allow`
        A set of tags that are allowed. If a tag is not in this list, it is removed.

    `deny`
        A set of tags that are denied. If a tag is not in this list, it is kept in the string.
    """

    if (allow is None) and (deny is None):
        raise Exception(
            "Only one of the allow and deny keyword arguments should be given to filter_text_tags."
        )

    if (allow is not None) and (deny is not None):
        raise Exception(
            "Only one of the allow and deny keyword arguments should be given to filter_text_tags."
        )

    tokens = cast(list[tuple[str, str]], textsupport.tokenize(str(s)))

    rv: list[str] = []

    for tokentype, text in tokens:

        if tokentype == PARAGRAPH:
            rv.append("\n")
        elif tokentype == TAG:
            kind = text.partition("=")[0]
            kind = kind.partition(":")[0]

            if kind and (kind[0] == "/"):
                kind = kind[1:]

            if allow is not None:
                if kind in allow:
                    rv.append("{" + text + "}")
            elif deny is not None:
                if kind not in deny:
                    rv.append("{" + text + "}")
        else:
            rv.append(text.replace("{", "{{"))

    return "".join(rv)


def filter_alt_text(s: str):
    """
    Returns a copy of `s` with the contents of text tags that shouldn't be in
    alt text filtered. This returns just the text to say, with no text tags
    at all in it.
    """

    tokens = cast(list[tuple[str, str]], textsupport.tokenize(str(s)))

    if (
        renpy.config.custom_text_tags
        or renpy.config.self_closing_custom_text_tags
        or (renpy.config.replace_text is not None)
    ):
        tokens = renpy.text.text.Text.apply_custom_tags(tokens)

    rv: list[str] = []

    active: set[str] = set()

    for tokentype, text in tokens:

        if tokentype == PARAGRAPH:
            rv.append("\n")
        elif tokentype == TAG:
            kind = text.partition("=")[0]

            if kind.startswith("/"):
                kind = kind[1:]
                end = True
            else:
                end = False

            if kind in renpy.config.tts_filter_tags:
                if end:
                    active.discard(kind)
                else:
                    active.add(kind)
        elif tokentype == DISPLAYABLE:
            rv.append(text._tts())
        else:
            if not active:
                rv.append(text)

    return "".join(rv)


class ParameterizedText(object):
    """
    :name: ParameterizedText
    :doc: text

    This is a displayable that can be shown with an additional string
    parameter, which then shows that string as if it was an image.
    This is usually used as part of the pre-defined ``text`` image.

    For example, one can do::

        show text "Hello, World" at truecenter
        with dissolve
        pause 1
        hide text
        with dissolve

    You can use ParameterizedText directly to define similar images with
    different style properties. For example, one can write::

        image top_text = ParameterizedText(xalign=0.5, yalign=0.0)

        label start:
            show top_text "This text is shown at the center-top of the screen"
    """

    def __init__(self, style: str = "default", **properties: Any):
        self.style: str = style
        self.properties: dict[str, Any] = properties

    _duplicatable: bool = True

    def _duplicate(self, args: Any):

        if args.lint:
            return renpy.text.text.Text("", style=self.style, **self.properties)

        if len(args.args) == 0:
            raise Exception(
                "'%s' takes a single string parameter." % " ".join(args.name)
            )

        param = "".join(args.args)
        string = renpy.python.py_eval(param)

        return renpy.text.text.Text(string, style=self.style, **self.properties)


def textwrap(s: str, width: int = 78, asian: bool = False):
    """
    Wraps the unicode string `s`, and returns a list of strings.

    `width`
        The number of half-width characters that fit on a line.
    `asian`
        True if we should make ambiguous width characters full-width, as is
        done in Asian encodings.
    """

    import unicodedata

    glyphs: list[str] = []

    for c in str(s):

        eaw = unicodedata.east_asian_width(c)

        if (eaw == "F") or (eaw == "W"):
            gwidth = 20
        elif eaw == "A":
            if asian:
                gwidth = 20
            else:
                gwidth = 10
        else:
            gwidth = 10

        g = textsupport.Glyph()
        g.character = ord(c)
        g.ascent = 10
        g.line_spacing = 10
        g.width = gwidth
        g.advance = gwidth

        glyphs.append(g)

    textsupport.annotate_unicode(glyphs, False, 2)
    renpy.text.texwrap.linebreak_tex(glyphs, width * 10, width * 10, False)
    return cast(str, textsupport.linebreak_list(glyphs))


def thaic90(s: str) -> str:
    """
    Reencodes `s` to the Thai C90 encoding, which is used by Thai-specific
    fonts to combine base characters, upper vowels, lower vowls, and tone marks
    into singe precomposed characters in the unicode private use area.
    """

    # Copyright (c) 2021 SahabandhSthabara, Saamkhaih Kyakya
    # MIT License.
    # Taken from https://gitlab.com/sahabandha/renpy-thai-font-adjuster/-/blob/main/renpythaic90.py

    # http://www.bakoma-tex.com/doc/fonts/enc/c90/c90.pdf
    # ========== EXTENDED CHARACTER TABLE ==========
    # F700:     uni0E10.descless    (base.descless)
    # F701~04:  uni0E34~37.left     (upper.left)
    # F705~09:  uni0E48~4C.lowleft  (top.lowleft)
    # F70A~0E:  uni0E48~4C.low      (top.low)
    # F70F:     uni0E0D.descless    (base.descless)
    # F710~12:  uni0E31,4D,47.left  (upper.left)
    # F713~17:  uni0E48~4C.left     (top.left)
    # F718~1A:  uni0E38~3A.low      (lower.low)
    # ==============================================

    def isBase(c: str):
        return (
            ("\u0e01" <= c <= "\u0e30")
            or c == "\u0e30"
            or c == "\u0e40"
            or c == "\u0e41"
        )

    def isBaseAsc(c: str):
        return c == "\u0e1b" or c == "\u0e1d" or c == "\u0e1f" or c == "\u0e2c"

    def isBaseDesc(c: str):
        return c == "\u0e0e" or c == "\u0e0f"

    def isTop(c: str):
        # Tone Mark, THANTHAKHAT
        if "\u0e48" <= c <= "\u0e4c":
            return True

    def isLower(c: str):
        # SARA U, SARA UU, PHINTHU
        return c >= "\u0e38" and c <= "\u0e3a"

    def isUpper(c: str):
        return (
            c == "\u0e31"
            or c == "\u0e34"
            or c == "\u0e35"
            or c == "\u0e36"
            or c == "\u0e37"
            or c == "\u0e47"
            or c == "\u0e4d"
        )

    rv: list[str] = []

    # [sara am] -> [nikhahit] [sara aa]
    s = s.replace("\u0e33", "\u0e4d\u0e32")
    s = s.replace("\u0e48\u0e4d", "\u0e4d\u0e48")
    s = s.replace("\u0e49\u0e4d", "\u0e4d\u0e49")
    s = s.replace("\u0e4a\u0e4d", "\u0e4d\u0e4a")
    s = s.replace("\u0e4b\u0e4d", "\u0e4d\u0e4b")
    s = s.replace("\u0e4c\u0e4d", "\u0e4d\u0e4c")

    length = len(s)
    for z in range(length):
        c = s[z]

        #  [base] ~ [top]
        if isTop(c) and z > 0:
            # [base]             [top] -> [base]             [top.low]
            # [base]     [lower] [top] -> [base]     [lower] [top.low]
            # [base.asc]         [top] -> [base.asc]         [top.lowleft]
            # [base.asc] [lower] [top] -> [base.asc] [lower] [top.lowleft]
            b = s[z - 1]
            if isLower(b) and z > 0:
                b = s[z - 2]
            if isBase(b):
                Nikhahit = z < length - 1 and (
                    s[z + 1] == "\u0e33" or s[z + 1] == "\u0e4d"
                )
                if isBaseAsc(b):
                    if Nikhahit:
                        # [base.asc] [nikhahit] [top] -> [base.asc] [nikhahit] [top.left]
                        choices = {
                            "\u0e48": "\uf713",
                            "\u0e49": "\uf714",
                            "\u0e4a": "\uf715",
                            "\u0e4b": "\uf716",
                            "\u0e4c": "\uf717",
                        }
                        c = choices.get(c, "error")
                    else:
                        choices = {
                            "\u0e48": "\uf705",
                            "\u0e49": "\uf706",
                            "\u0e4a": "\uf707",
                            "\u0e4b": "\uf708",
                            "\u0e4c": "\uf709",
                        }
                        c = choices.get(c, "error")
                else:
                    if Nikhahit == False:
                        choices = {
                            "\u0e48": "\uf70a",
                            "\u0e49": "\uf70b",
                            "\u0e4a": "\uf70c",
                            "\u0e4b": "\uf70d",
                            "\u0e4c": "\uf70e",
                        }
                        c = choices.get(c, "error")
            # [base.asc] [upper] [top] -> [base.asc] [upper] [top.left]
            if z > 1 and isUpper(s[z - 1]) and isBaseAsc(s[z - 2]):
                choices = {
                    "\u0e48": "\uf713",
                    "\u0e49": "\uf714",
                    "\u0e4a": "\uf715",
                    "\u0e4b": "\uf716",
                    "\u0e4c": "\uf717",
                }
                c = choices.get(c, "error")
        # [base.asc] [upper] -> [base.asc] [upper-left]
        elif isUpper(c) and z > 0 and isBaseAsc(s[z - 1]):
            choices = {
                "\u0e31": "\uf710",
                "\u0e34": "\uf701",
                "\u0e35": "\uf702",
                "\u0e36": "\uf703",
                "\u0e37": "\uf704",
                "\u0e4d": "\uf711",
                "\u0e47": "\uf712",
            }
            c = choices.get(c, "error")
        elif isLower(c) and z > 0 and isBaseDesc(s[z - 1]):
            choices = {"\u0e38": "\uf718", "\u0e39": "\uf719", "\u0e3a": "\uf71a"}
            c = choices.get(c, "error")
        elif c == "\u0e0d" and z < length - 1 and isLower(s[z + 1]):
            c = "\uf70f"
        elif c == "\u0e10" and z < length - 1 and isLower(s[z + 1]):
            c = "\uf700"
        else:
            c = s[z]

        rv.append(c)

<<<<<<< HEAD
    return "".join(rv)


# fmt: off
arabic_reverse_mappings = {
    # [ISOLATED],[FINAL],[INITIAL],[MEDIAL] -> [BASE]
    # Arabic Presentation Forms-A
    (u'\uFB50',u'\uFB51'):                      u'\u0671', # ARABIC LETTER ALEF WASLA
    (u'\uFB52',u'\uFB53',u'\uFB54',u'\uFB55'):  u'\u067B', # ARABIC LETTER BEEH
    (u'\uFB56',u'\uFB57',u'\uFB58',u'\uFB59'):  u'\u067E', # ARABIC LETTER PEH
    (u'\uFB5A',u'\uFB5B',u'\uFB5C',u'\uFB5D'):  u'\u0680', # ARABIC LETTER BEHEH
    (u'\uFB5E',u'\uFB5F',u'\uFB60',u'\uFB61'):  u'\u067A', # ARABIC LETTER TTEHEH
    (u'\uFB62',u'\uFB63',u'\uFB64',u'\uFB65'):  u'\u067F', # ARABIC LETTER TEHEH
    (u'\uFB66',u'\uFB67',u'\uFB68',u'\uFB69'):  u'\u0679', # ARABIC LETTER TTEH
    (u'\uFB6A',u'\uFB6B',u'\uFB6C',u'\uFB6D'):  u'\u06A4', # ARABIC LETTER VEH
    (u'\uFB6E',u'\uFB6F',u'\uFB70',u'\uFB71'):  u'\u06A6', # ARABIC LETTER PEHEH
    (u'\uFB72',u'\uFB73',u'\uFB74',u'\uFB75'):  u'\u0684', # ARABIC LETTER DYEH
    (u'\uFB76',u'\uFB77',u'\uFB78',u'\uFB79'):  u'\u0683', # ARABIC LETTER NYEH
    (u'\uFB7A',u'\uFB7B',u'\uFB7C',u'\uFB7D'):  u'\u0686', # ARABIC LETTER TCHEH
    (u'\uFB7E',u'\uFB7F',u'\uFB80',u'\uFB81'):  u'\u0687', # ARABIC LETTER TCHEHEH
    (u'\uFB82',u'\uFB83'):                      u'\u068D', # ARABIC LETTER DDAHAL
    (u'\uFB84',u'\uFB85'):                      u'\u068C', # ARABIC LETTER DAHAL
    (u'\uFB86',u'\uFB87'):                      u'\u068E', # ARABIC LETTER DUL
    (u'\uFB88',u'\uFB89'):                      u'\u0688', # ARABIC LETTER DDAL
    (u'\uFB8A',u'\uFB8B'):                      u'\u0698', # ARABIC LETTER JEH
    (u'\uFB8C',u'\uFB8D'):                      u'\u0691', # ARABIC LETTER RREH
    (u'\uFB8E',u'\uFB8F',u'\uFB90',u'\uFB91'):  u'\u06A9', # ARABIC LETTER KEHEH
    (u'\uFB92',u'\uFB93',u'\uFB94',u'\uFB95'):  u'\u06AF', # ARABIC LETTER GAF
    (u'\uFB96',u'\uFB97',u'\uFB98',u'\uFB99'):  u'\u06B3', # ARABIC LETTER GUEH
    (u'\uFB9A',u'\uFB9B',u'\uFB9C',u'\uFB9D'):  u'\u06B1', # ARABIC LETTER NGOEH
    (u'\uFB9E',u'\uFB9F'):                      u'\u06BA', # ARABIC LETTER NOON GHUNNA
    (u'\uFBA0',u'\uFBA1',u'\uFBA2',u'\uFBA3'):  u'\u06BB', # ARABIC LETTER RNOON
    (u'\uFBA4',u'\uFBA5'):                      u'\u06C0', # ARABIC LETTER HEH WITH YEH ABOVE
    (u'\uFBA6',u'\uFBA7',u'\uFBA8',u'\uFBA9'):  u'\u06C1', # ARABIC LETTER GOAL
    (u'\uFBAA',u'\uFBAB',u'\uFBAC',u'\uFBAD'):  u'\u06BE', # ARABIC LETTER HEH DOACHASHMEE
    (u'\uFBAE',u'\uFBAF'):                      u'\u06D2', # ARABIC LETTER YEH BARREE
    (u'\uFBB0',u'\uFBB1'):                      u'\u06D3', # ARABIC LETTER YEH BARREE WITH HAMZA ABOVE
    (u'\uFBD3',u'\uFBD4',u'\uFBD5',u'\uFBD6'):  U'\u06AD', # ARABIC LETTER NG
    (u'\uFBD7',u'\uFBD8'):                      u'\u06C7', # ARABIC LETTER U
    (u'\uFBD9',u'\uFBDA'):                      u'\u06C6', # ARABIC LETTER OE
    (u'\uFBDB',u'\uFBDC'):                      u'\u06C8', # ARABIC LETTER YU
    (u'\uFBDD'):                                u'\u0677', # ARABIC LETTER U WITH HAMZA ABOVE
    (u'\uFBDE',u'\uFBDF'):                      u'\u06CB', # ARABIC LETTER VE
    (u'\uFBE0',u'\uFBE1'):                      u'\u06C5', # ARABIC LETTER KIRGHIZ OE
    (u'\uFBE2',u'\uFBE3'):                      u'\u06C9', # ARABIC LETTER KIRGHIZ YU
    (u'\uFBE4',u'\uFBE5',u'\uFBE6',u'\uFBE7'):  u'\u06D0', # ARABIC LETTER E
    (None,     None,     u'\uFBE8',u'\uFBE4'):  u'\u0649', # ARABIC LETTER UIGHUR KAZAKH KIRGHIZ ALEF MAKSURA
    (u'\uFBFC',u'\uFBFD',u'\uFBFE',u'\uFBFF'):  u'\u06CC', # ARABIC LETTER FARSI YEH

    # Arabic Presentation Forms-B
    (u'\uFE80'):                                u'\u0621', # ARABIC LETTER HAMZA
    (u'\uFE81',u'\uFE82'):                      u'\u0622', # ARABIC LETTER ALEF WITH MADDA ABOVE
    (u'\uFE83',u'\uFE84'):                      u'\u0623', # ARABIC LETTER ALEF WITH HAMZA ABOVE
    (u'\uFE85',u'\uFE86'):                      u'\u0624', # ARABIC LETTER WAW WITH HAMZA ABOVE
    (u'\uFE87',u'\uFE88'):                      u'\u0625', # ARABIC LETTER ALEF WITH HAMZA BELOW
    (u'\uFE89',u'\uFE8A',u'\uFE8B',u'\uFE8C'):  u'\u0626', # ARABIC LETTER YEH WITH HAMZA ABOVE
    (u'\uFE8D',u'\uFE8E'):                      u'\u0627', # ARABIC LETTER ALEF
    (u'\uFE8F',u'\uFE90',u'\uFE91',u'\uFE92'):  u'\u0628', # ARABIC LETTER BEH
    (u'\uFE93'u'\uFE94'):                       u'\u0629', # ARABIC LETTER TEH MARBUTA
    (u'\uFE95',u'\uFE96',u'\uFE97',u'\uFE98'):  u'\u062A', # ARABIC LETTER TEH
    (u'\uFE99',u'\uFE9A',u'\uFE9B',u'\uFE9C'):  u'\u062B', # ARABIC LETTER THEH
    (u'\uFE9D',u'\uFE9E',u'\uFE9F',u'\uFEA0'):  u'\u062C', # ARABIC LETTER JEEM
    (u'\uFEA1',u'\uFEA2',u'\uFEA3',u'\uFEA4'):  u'\u062D', # ARABIC LETTER HAH
    (u'\uFEA5',u'\uFEA6',u'\uFEA7',u'\uFEA8'):  u'\u062E', # ARABIC LETTER KHAH
    (u'\uFEA9',u'\uFEAA'):                      u'\u062F', # ARABIC LETTER DAL
    (u'\uFEAB',u'\uFEAC'):                      u'\u0630', # ARABIC LETTER THAL
    (u'\uFEAD',u'\uFEAE'):                      u'\u0631', # ARABIC LETTER REH
    (u'\uFEAF',u'\uFEB0'):                      u'\u0632', # ARABIC LETTER ZAIN
    (u'\uFEB1',u'\uFEB2',u'\uFEB3',u'\uFEB4'):  u'\u0633', # ARABIC LETTER SEEN
    (u'\uFEB5',u'\uFEB6',u'\uFEB7',u'\uFEB8'):  u'\u0634', # ARABIC LETTER SHEEN
    (u'\uFEB9',u'\uFEBA',u'\uFEBB',u'\uFEBC'):  u'\u0635', # ARABIC LETTER SAD
    (u'\uFEBD',u'\uFEBE',u'\uFEBF',u'\uFEC0'):  u'\u0636', # ARABIC LETTER DAD
    (u'\uFEC1',u'\uFEC2',u'\uFEC3',u'\uFEC4'):  u'\u0637', # ARABIC LETTER TAH
    (u'\uFEC5',u'\uFEC6',u'\uFEC7',u'\uFEC8'):  u'\u0638', # ARABIC LETTER ZAH
    (u'\uFEC9',u'\uFECA',u'\uFECB',u'\uFECC'):  u'\u0639', # ARABIC LETTER AIN
    (u'\uFECD',u'\uFECE',u'\uFECF',u'\uFED0'):  u'\u063A', # ARABIC LETTER GHAIN
    (u'\uFED1',u'\uFED2',u'\uFED3',u'\uFED4'):  u'\u0641', # ARABIC LETTER FEH
    (u'\uFED5',u'\uFED6',u'\uFED7',u'\uFED8'):  u'\u0642', # ARABIC LETTER QAF
    (u'\uFED9',u'\uFEDA',u'\uFEDB',u'\uFEDC'):  u'\u0643', # ARABIC LETTER KAF
    (u'\uFEDD',u'\uFEDE',u'\uFEDF',u'\uFEE0'):  u'\u0644', # ARABIC LETTER LAM
    (u'\uFEE1',u'\uFEE2',u'\uFEE3',u'\uFEE4'):  u'\u0645', # ARABIC LETTER MEEM
    (u'\uFEE5',u'\uFEE6',u'\uFEE7',u'\uFEE8'):  u'\u0646', # ARABIC LETTER NOON
    (u'\uFEE9',u'\uFEEA',u'\uFEEB',u'\uFEEC'):  u'\u0647', # ARABIC LETTER HEH
    (u'\uFEED',u'\uFEEE'):                      u'\u0648', # ARABIC LETTER WAW
    (u'\uFEEF',u'\uFEF0'):                      u'\u0649', # ARABIC LETTER ALEF MAKSURA
    (u'\uFEF1',u'\uFEF2',u'\uFEF3',u'\uFEF4'):  u'\u064A', # ARABIC LETTER YEH

    # Ligatures
    (u'\uFEF5',u'\uFEF6'):  		  u'\u0622\u0644', # ARABIC LIGATURE LAM WITH ALEF WITH MADDA ABOVE
    (u'\uFEF7',u'\uFEF8'):  		  u'\u0623\u0644', # ARABIC LIGATURE LAM WITH ALEF WITH HAMZA ABOVE
    (u'\uFEF9',u'\uFEFA'):  		  u'\u0625\u0644', # ARABIC LIGATURE LAM WITH ALEF WITH HAMZA BELOW
    (u'\uFEFB',u'\uFEFC'):  		  u'\u0627\u0644'  # ARABIC LIGATURE LAM WITH ALEF
}
# fmt: on

# Convert this to one-on-one.
arabic_reverse_mappings = {
    k: v for l, v in arabic_reverse_mappings.items() for k in l if k is not None
}


def unmap_arabic_presentation_forms(s: str) -> str:
    """
    Reverses the Arabic presentation forms in `s` to their base forms.
    """

    if not renpy.config.reverse_arabic_presentation_forms:
        return s

    rv: list[str] = []

    for c in s:

        c = arabic_reverse_mappings.get(c, c)

        rv.append(c)

    return "".join(rv)
=======
    return u''.join(rv)
>>>>>>> 373ef6d4
<|MERGE_RESOLUTION|>--- conflicted
+++ resolved
@@ -495,125 +495,4 @@
 
         rv.append(c)
 
-<<<<<<< HEAD
-    return "".join(rv)
-
-
-# fmt: off
-arabic_reverse_mappings = {
-    # [ISOLATED],[FINAL],[INITIAL],[MEDIAL] -> [BASE]
-    # Arabic Presentation Forms-A
-    (u'\uFB50',u'\uFB51'):                      u'\u0671', # ARABIC LETTER ALEF WASLA
-    (u'\uFB52',u'\uFB53',u'\uFB54',u'\uFB55'):  u'\u067B', # ARABIC LETTER BEEH
-    (u'\uFB56',u'\uFB57',u'\uFB58',u'\uFB59'):  u'\u067E', # ARABIC LETTER PEH
-    (u'\uFB5A',u'\uFB5B',u'\uFB5C',u'\uFB5D'):  u'\u0680', # ARABIC LETTER BEHEH
-    (u'\uFB5E',u'\uFB5F',u'\uFB60',u'\uFB61'):  u'\u067A', # ARABIC LETTER TTEHEH
-    (u'\uFB62',u'\uFB63',u'\uFB64',u'\uFB65'):  u'\u067F', # ARABIC LETTER TEHEH
-    (u'\uFB66',u'\uFB67',u'\uFB68',u'\uFB69'):  u'\u0679', # ARABIC LETTER TTEH
-    (u'\uFB6A',u'\uFB6B',u'\uFB6C',u'\uFB6D'):  u'\u06A4', # ARABIC LETTER VEH
-    (u'\uFB6E',u'\uFB6F',u'\uFB70',u'\uFB71'):  u'\u06A6', # ARABIC LETTER PEHEH
-    (u'\uFB72',u'\uFB73',u'\uFB74',u'\uFB75'):  u'\u0684', # ARABIC LETTER DYEH
-    (u'\uFB76',u'\uFB77',u'\uFB78',u'\uFB79'):  u'\u0683', # ARABIC LETTER NYEH
-    (u'\uFB7A',u'\uFB7B',u'\uFB7C',u'\uFB7D'):  u'\u0686', # ARABIC LETTER TCHEH
-    (u'\uFB7E',u'\uFB7F',u'\uFB80',u'\uFB81'):  u'\u0687', # ARABIC LETTER TCHEHEH
-    (u'\uFB82',u'\uFB83'):                      u'\u068D', # ARABIC LETTER DDAHAL
-    (u'\uFB84',u'\uFB85'):                      u'\u068C', # ARABIC LETTER DAHAL
-    (u'\uFB86',u'\uFB87'):                      u'\u068E', # ARABIC LETTER DUL
-    (u'\uFB88',u'\uFB89'):                      u'\u0688', # ARABIC LETTER DDAL
-    (u'\uFB8A',u'\uFB8B'):                      u'\u0698', # ARABIC LETTER JEH
-    (u'\uFB8C',u'\uFB8D'):                      u'\u0691', # ARABIC LETTER RREH
-    (u'\uFB8E',u'\uFB8F',u'\uFB90',u'\uFB91'):  u'\u06A9', # ARABIC LETTER KEHEH
-    (u'\uFB92',u'\uFB93',u'\uFB94',u'\uFB95'):  u'\u06AF', # ARABIC LETTER GAF
-    (u'\uFB96',u'\uFB97',u'\uFB98',u'\uFB99'):  u'\u06B3', # ARABIC LETTER GUEH
-    (u'\uFB9A',u'\uFB9B',u'\uFB9C',u'\uFB9D'):  u'\u06B1', # ARABIC LETTER NGOEH
-    (u'\uFB9E',u'\uFB9F'):                      u'\u06BA', # ARABIC LETTER NOON GHUNNA
-    (u'\uFBA0',u'\uFBA1',u'\uFBA2',u'\uFBA3'):  u'\u06BB', # ARABIC LETTER RNOON
-    (u'\uFBA4',u'\uFBA5'):                      u'\u06C0', # ARABIC LETTER HEH WITH YEH ABOVE
-    (u'\uFBA6',u'\uFBA7',u'\uFBA8',u'\uFBA9'):  u'\u06C1', # ARABIC LETTER GOAL
-    (u'\uFBAA',u'\uFBAB',u'\uFBAC',u'\uFBAD'):  u'\u06BE', # ARABIC LETTER HEH DOACHASHMEE
-    (u'\uFBAE',u'\uFBAF'):                      u'\u06D2', # ARABIC LETTER YEH BARREE
-    (u'\uFBB0',u'\uFBB1'):                      u'\u06D3', # ARABIC LETTER YEH BARREE WITH HAMZA ABOVE
-    (u'\uFBD3',u'\uFBD4',u'\uFBD5',u'\uFBD6'):  U'\u06AD', # ARABIC LETTER NG
-    (u'\uFBD7',u'\uFBD8'):                      u'\u06C7', # ARABIC LETTER U
-    (u'\uFBD9',u'\uFBDA'):                      u'\u06C6', # ARABIC LETTER OE
-    (u'\uFBDB',u'\uFBDC'):                      u'\u06C8', # ARABIC LETTER YU
-    (u'\uFBDD'):                                u'\u0677', # ARABIC LETTER U WITH HAMZA ABOVE
-    (u'\uFBDE',u'\uFBDF'):                      u'\u06CB', # ARABIC LETTER VE
-    (u'\uFBE0',u'\uFBE1'):                      u'\u06C5', # ARABIC LETTER KIRGHIZ OE
-    (u'\uFBE2',u'\uFBE3'):                      u'\u06C9', # ARABIC LETTER KIRGHIZ YU
-    (u'\uFBE4',u'\uFBE5',u'\uFBE6',u'\uFBE7'):  u'\u06D0', # ARABIC LETTER E
-    (None,     None,     u'\uFBE8',u'\uFBE4'):  u'\u0649', # ARABIC LETTER UIGHUR KAZAKH KIRGHIZ ALEF MAKSURA
-    (u'\uFBFC',u'\uFBFD',u'\uFBFE',u'\uFBFF'):  u'\u06CC', # ARABIC LETTER FARSI YEH
-
-    # Arabic Presentation Forms-B
-    (u'\uFE80'):                                u'\u0621', # ARABIC LETTER HAMZA
-    (u'\uFE81',u'\uFE82'):                      u'\u0622', # ARABIC LETTER ALEF WITH MADDA ABOVE
-    (u'\uFE83',u'\uFE84'):                      u'\u0623', # ARABIC LETTER ALEF WITH HAMZA ABOVE
-    (u'\uFE85',u'\uFE86'):                      u'\u0624', # ARABIC LETTER WAW WITH HAMZA ABOVE
-    (u'\uFE87',u'\uFE88'):                      u'\u0625', # ARABIC LETTER ALEF WITH HAMZA BELOW
-    (u'\uFE89',u'\uFE8A',u'\uFE8B',u'\uFE8C'):  u'\u0626', # ARABIC LETTER YEH WITH HAMZA ABOVE
-    (u'\uFE8D',u'\uFE8E'):                      u'\u0627', # ARABIC LETTER ALEF
-    (u'\uFE8F',u'\uFE90',u'\uFE91',u'\uFE92'):  u'\u0628', # ARABIC LETTER BEH
-    (u'\uFE93'u'\uFE94'):                       u'\u0629', # ARABIC LETTER TEH MARBUTA
-    (u'\uFE95',u'\uFE96',u'\uFE97',u'\uFE98'):  u'\u062A', # ARABIC LETTER TEH
-    (u'\uFE99',u'\uFE9A',u'\uFE9B',u'\uFE9C'):  u'\u062B', # ARABIC LETTER THEH
-    (u'\uFE9D',u'\uFE9E',u'\uFE9F',u'\uFEA0'):  u'\u062C', # ARABIC LETTER JEEM
-    (u'\uFEA1',u'\uFEA2',u'\uFEA3',u'\uFEA4'):  u'\u062D', # ARABIC LETTER HAH
-    (u'\uFEA5',u'\uFEA6',u'\uFEA7',u'\uFEA8'):  u'\u062E', # ARABIC LETTER KHAH
-    (u'\uFEA9',u'\uFEAA'):                      u'\u062F', # ARABIC LETTER DAL
-    (u'\uFEAB',u'\uFEAC'):                      u'\u0630', # ARABIC LETTER THAL
-    (u'\uFEAD',u'\uFEAE'):                      u'\u0631', # ARABIC LETTER REH
-    (u'\uFEAF',u'\uFEB0'):                      u'\u0632', # ARABIC LETTER ZAIN
-    (u'\uFEB1',u'\uFEB2',u'\uFEB3',u'\uFEB4'):  u'\u0633', # ARABIC LETTER SEEN
-    (u'\uFEB5',u'\uFEB6',u'\uFEB7',u'\uFEB8'):  u'\u0634', # ARABIC LETTER SHEEN
-    (u'\uFEB9',u'\uFEBA',u'\uFEBB',u'\uFEBC'):  u'\u0635', # ARABIC LETTER SAD
-    (u'\uFEBD',u'\uFEBE',u'\uFEBF',u'\uFEC0'):  u'\u0636', # ARABIC LETTER DAD
-    (u'\uFEC1',u'\uFEC2',u'\uFEC3',u'\uFEC4'):  u'\u0637', # ARABIC LETTER TAH
-    (u'\uFEC5',u'\uFEC6',u'\uFEC7',u'\uFEC8'):  u'\u0638', # ARABIC LETTER ZAH
-    (u'\uFEC9',u'\uFECA',u'\uFECB',u'\uFECC'):  u'\u0639', # ARABIC LETTER AIN
-    (u'\uFECD',u'\uFECE',u'\uFECF',u'\uFED0'):  u'\u063A', # ARABIC LETTER GHAIN
-    (u'\uFED1',u'\uFED2',u'\uFED3',u'\uFED4'):  u'\u0641', # ARABIC LETTER FEH
-    (u'\uFED5',u'\uFED6',u'\uFED7',u'\uFED8'):  u'\u0642', # ARABIC LETTER QAF
-    (u'\uFED9',u'\uFEDA',u'\uFEDB',u'\uFEDC'):  u'\u0643', # ARABIC LETTER KAF
-    (u'\uFEDD',u'\uFEDE',u'\uFEDF',u'\uFEE0'):  u'\u0644', # ARABIC LETTER LAM
-    (u'\uFEE1',u'\uFEE2',u'\uFEE3',u'\uFEE4'):  u'\u0645', # ARABIC LETTER MEEM
-    (u'\uFEE5',u'\uFEE6',u'\uFEE7',u'\uFEE8'):  u'\u0646', # ARABIC LETTER NOON
-    (u'\uFEE9',u'\uFEEA',u'\uFEEB',u'\uFEEC'):  u'\u0647', # ARABIC LETTER HEH
-    (u'\uFEED',u'\uFEEE'):                      u'\u0648', # ARABIC LETTER WAW
-    (u'\uFEEF',u'\uFEF0'):                      u'\u0649', # ARABIC LETTER ALEF MAKSURA
-    (u'\uFEF1',u'\uFEF2',u'\uFEF3',u'\uFEF4'):  u'\u064A', # ARABIC LETTER YEH
-
-    # Ligatures
-    (u'\uFEF5',u'\uFEF6'):  		  u'\u0622\u0644', # ARABIC LIGATURE LAM WITH ALEF WITH MADDA ABOVE
-    (u'\uFEF7',u'\uFEF8'):  		  u'\u0623\u0644', # ARABIC LIGATURE LAM WITH ALEF WITH HAMZA ABOVE
-    (u'\uFEF9',u'\uFEFA'):  		  u'\u0625\u0644', # ARABIC LIGATURE LAM WITH ALEF WITH HAMZA BELOW
-    (u'\uFEFB',u'\uFEFC'):  		  u'\u0627\u0644'  # ARABIC LIGATURE LAM WITH ALEF
-}
-# fmt: on
-
-# Convert this to one-on-one.
-arabic_reverse_mappings = {
-    k: v for l, v in arabic_reverse_mappings.items() for k in l if k is not None
-}
-
-
-def unmap_arabic_presentation_forms(s: str) -> str:
-    """
-    Reverses the Arabic presentation forms in `s` to their base forms.
-    """
-
-    if not renpy.config.reverse_arabic_presentation_forms:
-        return s
-
-    rv: list[str] = []
-
-    for c in s:
-
-        c = arabic_reverse_mappings.get(c, c)
-
-        rv.append(c)
-
-    return "".join(rv)
-=======
-    return u''.join(rv)
->>>>>>> 373ef6d4
+    return u''.join(rv)