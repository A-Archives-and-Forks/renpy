--- conflicted
+++ resolved
@@ -3384,16 +3384,13 @@
             pause_start = get_time()
 
             while repeat:
-<<<<<<< HEAD
                 self.interaction_counter += 1
 
                 if self.interaction_counter == 100 and renpy.config.developer:
                     raise Exception("renpy.restart_interaction() was called 100 times without processing any input.")
 
-                repeat, rv = self.interact_core(preloads=preloads, trans_pause=trans_pause, pause=pause, pause_start=pause_start, **kwargs) # type: ignore
-=======
                 repeat, rv = self.interact_core(preloads=preloads, trans_pause=trans_pause, pause=pause, pause_start=pause_start, pause_modal=pause_modal, **kwargs) # type: ignore
->>>>>>> 183d18e4
+
                 self.start_interact = False
 
             return rv # type: ignore
