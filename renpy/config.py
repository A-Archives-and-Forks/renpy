--- conflicted
+++ resolved
@@ -876,13 +876,8 @@
 # Should we apply position properties to the side of a viewport?
 position_viewport_side = True
 
-<<<<<<< HEAD
-# Things that be given properties via Character.
+# Things that can be given properties via Character.
 character_id_prefixes = []
-=======
-# Things that can be given properties via Character.
-character_id_prefixes = [ ]
->>>>>>> a4558602
 
 # Should {nw} wait for voice.
 nw_voice = True
@@ -1427,13 +1422,7 @@
 # A list of extra save directories. Strings giving the full paths.
 extra_savedirs = []
 
-<<<<<<< HEAD
-# The text-to-speech dictionary. A list of [ (RegeEx|String, String) ] pairs.
-tts_substitutions = []
-=======
-# The text-to-speech dictionary. A list of [ (RegEx|String, String) ] pairs.
-tts_substitutions = [ ]
->>>>>>> a4558602
+tts_substitutions: list[tuple[re.Match[str], str]] = []
 
 # The base URL where unpacked web videos can be found.
 web_video_base = "./game"
