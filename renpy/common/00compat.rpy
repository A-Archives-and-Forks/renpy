--- conflicted
+++ resolved
@@ -305,15 +305,10 @@
 
         if _compat_versions(version, (7, 6, 99), (8, 1, 99)):
             config.simple_box_reverse = True
-<<<<<<< HEAD
-            build.itch_channels = list(build.itch_channels.items())
-=======
 
             if isinstance(build.itch_channels, list):
                 build.itch_channels = { k : v for k, v in build.itch_channels }
 
-            config.atl_pos_only = True
->>>>>>> 3972ea25
             config.atl_pos_only_as_pos_or_kw = True
             style.default.shaper = "freetype"
             config.mixed_position = False
