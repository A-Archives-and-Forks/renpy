--- conflicted
+++ resolved
@@ -50,16 +50,6 @@
     }
 
     c = {
-<<<<<<< HEAD
-        playing : null,
-        queued : null,
-        stereo_pan : context.createStereoPanner(),
-        fade_volume: new GainNode(context, {gain: 0.0}),
-        primary_volume : context.createGain(),
-        secondary_volume : context.createGain(),
-        relative_volume : context.createGain(),
-        paused : false,
-=======
         playing: null,
         queued: null,
         stereo_pan: context.createStereoPanner(),
@@ -68,7 +58,6 @@
         secondary_volume: context.createGain(),
         relative_volume: context.createGain(),
         paused: false,
->>>>>>> 88813892
         video: false,
         video_el: null,
         chan_id: next_chan_id++,
