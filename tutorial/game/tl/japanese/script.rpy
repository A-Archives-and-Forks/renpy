--- conflicted
+++ resolved
@@ -1,5 +1,4 @@
-<<<<<<< HEAD
-﻿# TODO: Translation updated at 2020-02-15 11:18
+# TODO: Translation updated at 2020-02-15 11:18
 
 # game/script.rpy:156
 translate japanese start_0e6a5bb4:
@@ -178,184 +177,3 @@
     # game/script.rpy:170
     old "Is there anything else you'd like to see?"
     new "他になにか見たいものはありますか？"
-
-=======
-﻿
-# game/script.rpy:156
-translate japanese start_0e6a5bb4:
-
-    # e "Hi! My name is Eileen, and I'd like to welcome you to the Ren'Py tutorial."
-    e "こんにちは！私の名前はエイリーンです。Ren'Pyのチュートリアルに歓迎したいと思います。"
-
-# game/script.rpy:160
-translate japanese start_d3abb53c:
-
-    # e "In this tutorial, we'll teach you the basics of Ren'Py, so you can make games of your own. We'll also demonstrate many features, so you can see what Ren'Py is capable of."
-    e "このチュートリアルでRen'Pyの基本的な部分について教えるので、あなた自身のゲームを作ることが可能です。私たちはたくさんのデモも見せるので、Ren'Pyでできることを見ていって下さい。"
-
-# game/script.rpy:205
-translate japanese end_b2482727:
-
-    # e "Thank you for viewing this tutorial."
-    e "このチュートリアルをご覧いただきありがとうございました。"
-
-# game/script.rpy:207
-translate japanese end_38362e36:
-
-    # e "If you'd like to see a full Ren'Py game, select \"The Question\" in the launcher."
-    e "Ren'Pyの完全なゲームを見たい場合は、ランチャーで、\"The Question\" を選んでください。"
-
-# game/script.rpy:209
-translate japanese end_02527d05:
-
-    # e "You can download new versions of Ren'Py from {a=https://www.renpy.org/}https://www.renpy.org/{/a}. For help and discussion, check out the {a=https://lemmasoft.renai.us/forums/}Lemma Soft Forums{/a}."
-    e "Ren'Pyの新しいバージョンは {a=https://www.renpy.org/}https://www.renpy.org/{/a} からダウンロードできます。ヘルプや相談は {a=https://lemmasoft.renai.us/forums/}Lemma Soft Forums{/a} を参照して下さい。"
-
-# game/script.rpy:211
-translate japanese end_c9d03136:
-
-    # e "We'd like to thank Piroshki for contributing my sprites; Mugenjohncel for Lucy, the band, and drawn backgrounds; and Jake for the magic circle."
-    e "私のスプライトを描いてくれたPiroshki、ルーシーとバンドを描いてくれたMugenjohncel、魔方陣を描いてくれたJakeに感謝します。"
-
-# game/script.rpy:213
-translate japanese end_762dc07a:
-
-    # e "The background music is \"Sunflower Slow Drag\", by Scott Joplin and Scott Hayden, performed by the United States Marine Band. The concert music is by Alessio."
-    e "バックグラウンドミュージックは Scott Joplin と Scott Hayden による \"Sunflower Slow Drag\" です。"
-
-# game/script.rpy:217
-translate japanese end_a634d396:
-
-    # e "We look forward to seeing what you create with Ren'Py. Have fun!"
-    e "Ren'Pyで制作したものを楽しみにしています。'"
-
-translate japanese strings:
-
-    # game/script.rpy:11
-    old "Eileen"
-    new "エイリーン"
-
-    # game/script.rpy:56
-    old "Quickstart"
-    new "クイックスタート"
-
-    # game/script.rpy:58
-    old "Player Experience"
-    new "プレイヤー体験"
-
-    # game/script.rpy:59
-    old "Creating a New Game"
-    new "新規ゲーム作成"
-
-    # game/script.rpy:60
-    old "Writing Dialogue"
-    new "会話の書き方"
-
-    # game/script.rpy:61
-    old "Adding Images"
-    new "画像の追加"
-
-    # game/script.rpy:62
-    old "Positioning Images"
-    new "画像の配置"
-
-    # game/script.rpy:63
-    old "Transitions"
-    new "トランジション"
-
-    # game/script.rpy:64
-    old "Music and Sound Effects"
-    new "音楽と効果音"
-
-    # game/script.rpy:65
-    old "Choices and Python"
-    new "選択肢とPython"
-
-    # game/script.rpy:66
-    old "Input and Interpolation"
-    new "入力と補完"
-
-    # game/script.rpy:67
-    old "Video Playback"
-    new "ビデオ再生"
-
-    # game/script.rpy:68
-    old "NVL Mode"
-    new "NVLモード"
-
-    # game/script.rpy:69
-    old "Tools and the Interactive Director"
-    new "開発ツールと対話ディレクター"
-
-    # game/script.rpy:70
-    old "Building Distributions"
-    new "配布物のビルド"
-
-    # game/script.rpy:72
-    old "In Depth"
-    new "より深い機能"
-
-    # game/script.rpy:74
-    old "Text Tags, Escapes, and Interpolation"
-    new "テキストタグ、エスケープと補間"
-
-    # game/script.rpy:75
-    old "Character Objects"
-    new "キャラクターオブジェクト"
-
-    # game/script.rpy:76
-    old "Simple Displayables"
-    new "簡単なDisplayable"
-
-    # game/script.rpy:77
-    old "Transition Gallery"
-    new "トランジションギャラリー"
-
-    # game/script.rpy:80
-    old "Position Properties"
-    new "位置プロパティー"
-
-    # game/script.rpy:83
-    old "Transforms and Animation"
-    new "変換とアニメーション"
-
-    # game/script.rpy:84
-    old "Transform Properties"
-    new "変換プロパティー"
-
-    # game/script.rpy:86
-    old "GUI Customization"
-    new "GUIカスタマイズ"
-
-    # game/script.rpy:87
-    old "Styles and Style Properties"
-    new "スタイルとスタイルプロパティー"
-
-    # game/script.rpy:88
-    old "Screen Basics"
-    new "スクリーンの基本"
-
-    # game/script.rpy:89
-    old "Screen Displayables"
-    new "スクリーンDisplayable"
-
-    # game/script.rpy:91
-    old "Minigames and CDDs"
-    new "ミニゲームとCDD"
-
-    # game/script.rpy:92
-    old "Translations"
-    new "飜訳"
-
-    # game/script.rpy:129
-    old "That's enough for now."
-    new "今は十分です。"
-
-    # game/script.rpy:168
-    old "What would you like to see?"
-    new "なにを見たいですか？"
-
-    # game/script.rpy:170
-    old "Is there anything else you'd like to see?"
-    new "他になにか見たいものはありますか？"
->>>>>>> bacaf562
