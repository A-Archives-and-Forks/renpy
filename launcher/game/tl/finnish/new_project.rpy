﻿
translate finnish strings:

    # game/new_project.rpy:40
    old "Choose Project Template"
    new "Valitse projektipohja"

    # game/new_project.rpy:58
    old "Please select a template to use for your new project. The template sets the default font and the user interface language. If your language is not supported, choose 'english'."
    new "Valitse pohja käytettäväksi uudessa projektissasi. Se asettaa perusfontin ja kielen. Jos kieltäsi ei löydy, valitse englanti (English)."

    # game/new_project.rpy:71
    old "The projects directory could not be set. Giving up."
    new "Projektin kansiota ei voitu asettaa."

    # game/new_project.rpy:75
    old "PROJECT NAME"
    new "PROJEKTIN NIMI"

    # game/new_project.rpy:75
    old "Please enter the name of your project:"
    new "Ole hyvä ja anna projektillesi nimi."

    # game/new_project.rpy:83
    old "The project name may not be empty."
    new "Projektin nimi ei voi olla tyhjä."

    # game/new_project.rpy:88
    old "[project_name!q] already exists. Please choose a different project name."
    new "[project_name!q] on jo olemassa. Ole hyvä ja valitse toinen nimi projektillesi."

    # game/new_project.rpy:91
    old "[project_dir!q] already exists. Please choose a different project name."
    new "[project_dir!q] on jo olemassa. Ole hyvä ja valitse toinen nimi projektillesi."
<<<<<<< HEAD
=======

translate Finnish strings:

    # game/new_project.rpy:40
    old "Choose Project Template"
    new "Valitse projektipohja"

    # game/new_project.rpy:58
    old "Please select a template to use for your new project. The template sets the default font and the user interface language. If your language is not supported, choose 'english'."
    new "Valitse pohja käytettäväksi uudessa projektissasi. Se asettaa perusfontin ja kielen. Jos kieltäsi ei löydy, valitse englanti (English)."

    # game/new_project.rpy:71
    old "The projects directory could not be set. Giving up."
    new "Projektikansion valinta epäonnistui."

    # game/new_project.rpy:75
    old "PROJECT NAME"
    new "PROJEKTIN NIMI"

    # game/new_project.rpy:75
    old "Please enter the name of your project:"
    new "Ole hyvä ja nimeä projektisi:"

    # game/new_project.rpy:83
    old "The project name may not be empty."
    new "Projektin nimi ei voi olla tyhjä."

    # game/new_project.rpy:88
    old "[project_name!q] already exists. Please choose a different project name."
    new "[project_name!q] on jo olemassa. Ole hyvä ja valitse toinen nimi projektillesi."

    # game/new_project.rpy:91
    old "[project_dir!q] already exists. Please choose a different project name."
    new "[project_dir!q] on jo olemassa. Ole hyvä ja valitse toinen nimi projektillesi."

>>>>>>> d7bce32e
<|MERGE_RESOLUTION|>--- conflicted
+++ resolved
@@ -32,41 +32,38 @@
     # game/new_project.rpy:91
     old "[project_dir!q] already exists. Please choose a different project name."
     new "[project_dir!q] on jo olemassa. Ole hyvä ja valitse toinen nimi projektillesi."
-<<<<<<< HEAD
-=======
-
-translate Finnish strings:
-
-    # game/new_project.rpy:40
-    old "Choose Project Template"
-    new "Valitse projektipohja"
-
-    # game/new_project.rpy:58
-    old "Please select a template to use for your new project. The template sets the default font and the user interface language. If your language is not supported, choose 'english'."
-    new "Valitse pohja käytettäväksi uudessa projektissasi. Se asettaa perusfontin ja kielen. Jos kieltäsi ei löydy, valitse englanti (English)."
-
-    # game/new_project.rpy:71
-    old "The projects directory could not be set. Giving up."
-    new "Projektikansion valinta epäonnistui."
-
-    # game/new_project.rpy:75
-    old "PROJECT NAME"
-    new "PROJEKTIN NIMI"
-
-    # game/new_project.rpy:75
-    old "Please enter the name of your project:"
-    new "Ole hyvä ja nimeä projektisi:"
-
-    # game/new_project.rpy:83
-    old "The project name may not be empty."
-    new "Projektin nimi ei voi olla tyhjä."
-
-    # game/new_project.rpy:88
-    old "[project_name!q] already exists. Please choose a different project name."
-    new "[project_name!q] on jo olemassa. Ole hyvä ja valitse toinen nimi projektillesi."
-
-    # game/new_project.rpy:91
-    old "[project_dir!q] already exists. Please choose a different project name."
-    new "[project_dir!q] on jo olemassa. Ole hyvä ja valitse toinen nimi projektillesi."
-
->>>>>>> d7bce32e
+
+translate Finnish strings:
+
+    # game/new_project.rpy:40
+    old "Choose Project Template"
+    new "Valitse projektipohja"
+
+    # game/new_project.rpy:58
+    old "Please select a template to use for your new project. The template sets the default font and the user interface language. If your language is not supported, choose 'english'."
+    new "Valitse pohja käytettäväksi uudessa projektissasi. Se asettaa perusfontin ja kielen. Jos kieltäsi ei löydy, valitse englanti (English)."
+
+    # game/new_project.rpy:71
+    old "The projects directory could not be set. Giving up."
+    new "Projektikansion valinta epäonnistui."
+
+    # game/new_project.rpy:75
+    old "PROJECT NAME"
+    new "PROJEKTIN NIMI"
+
+    # game/new_project.rpy:75
+    old "Please enter the name of your project:"
+    new "Ole hyvä ja nimeä projektisi:"
+
+    # game/new_project.rpy:83
+    old "The project name may not be empty."
+    new "Projektin nimi ei voi olla tyhjä."
+
+    # game/new_project.rpy:88
+    old "[project_name!q] already exists. Please choose a different project name."
+    new "[project_name!q] on jo olemassa. Ole hyvä ja valitse toinen nimi projektillesi."
+
+    # game/new_project.rpy:91
+    old "[project_dir!q] already exists. Please choose a different project name."
+    new "[project_dir!q] on jo olemassa. Ole hyvä ja valitse toinen nimi projektillesi."
+