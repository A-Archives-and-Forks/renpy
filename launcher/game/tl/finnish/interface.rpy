--- conflicted
+++ resolved
@@ -3,11 +3,7 @@
 
     # game/interface.rpy:107
     old "Documentation"
-<<<<<<< HEAD
-    new "Dokumentit"
-=======
     new "Dokumentaatio"
->>>>>>> d7bce32e
 
     # game/interface.rpy:108
     old "Ren'Py Website"
@@ -80,89 +76,86 @@
     # game/interface.rpy:478
     old "CHOICE"
     new "VALITSE"
-<<<<<<< HEAD
-=======
-
-translate Finnish strings:
-
-    # game/interface.rpy:107
-    old "Documentation"
-    new "Dokumentaatio"
-
-    # game/interface.rpy:108
-    old "Ren'Py Website"
-    new "Ren'Py:n verkkosivut"
-
-    # game/interface.rpy:109
-    old "Ren'Py Games List"
-    new "Lista Ren'Py-peleistä"
-
-    # game/interface.rpy:110
-    old "About"
-    new "Tietoja"
-
-    # game/interface.rpy:117
-    old "update"
-    new "päivitä"
-
-    # game/interface.rpy:119
-    old "preferences"
-    new "asetukset"
-
-    # game/interface.rpy:120
-    old "quit"
-    new "poistu"
-
-    # game/interface.rpy:192
-    old "Yes"
-    new "Kyllä"
-
-    # game/interface.rpy:194
-    old "No"
-    new "Ei"
-
-    # game/interface.rpy:230
-    old "Due to package format limitations, non-ASCII file and directory names are not allowed."
-    new "Pakkausformaatin rajoitusten vuoksi, ei-ASCII tiedostot ja kansion nimet eivät ole sallittuja."
-
-    # game/interface.rpy:322
-    old "ERROR"
-    new "VIRHE"
-
-    # game/interface.rpy:351
-    old "While [what!q], an error occured:"
-    new "Kun [what!q], tapahtui virhe:"
-
-    # game/interface.rpy:351
-    old "[exception!q]"
-    new "[exception!q]"
-
-    # game/interface.rpy:370
-    old "Text input may not contain the {{ or [[ characters."
-    new "Teksti ei saa sisältää {{ tai [[-merkkejä."
-
-    # game/interface.rpy:375
-    old "File and directory names may not contain / or \\."
-    new "Tiedostojen ja kansioiden nimet eivät saa sisältää / tai \\-merkkejä."
-
-    # game/interface.rpy:381
-    old "File and directory names must consist of ASCII characters."
-    new "Tiedostojen ja kansioiden nimet saavat koostua vain ASCII-merkeistä."
-
-    # game/interface.rpy:402
-    old "INFORMATION"
-    new "INFORMAATIO"
-
-    # game/interface.rpy:449
-    old "PROCESSING"
-    new "KÄSITELLÄÄN"
-
-    # game/interface.rpy:466
-    old "QUESTION"
-    new "KYSYMYS"
-
-    # game/interface.rpy:479
-    old "CHOICE"
-    new "VALINTA"
-
->>>>>>> d7bce32e
+
+translate Finnish strings:
+
+    # game/interface.rpy:107
+    old "Documentation"
+    new "Dokumentaatio"
+
+    # game/interface.rpy:108
+    old "Ren'Py Website"
+    new "Ren'Py:n verkkosivut"
+
+    # game/interface.rpy:109
+    old "Ren'Py Games List"
+    new "Lista Ren'Py-peleistä"
+
+    # game/interface.rpy:110
+    old "About"
+    new "Tietoja"
+
+    # game/interface.rpy:117
+    old "update"
+    new "päivitä"
+
+    # game/interface.rpy:119
+    old "preferences"
+    new "asetukset"
+
+    # game/interface.rpy:120
+    old "quit"
+    new "poistu"
+
+    # game/interface.rpy:192
+    old "Yes"
+    new "Kyllä"
+
+    # game/interface.rpy:194
+    old "No"
+    new "Ei"
+
+    # game/interface.rpy:230
+    old "Due to package format limitations, non-ASCII file and directory names are not allowed."
+    new "Pakkausformaatin rajoitusten vuoksi, ei-ASCII tiedostot ja kansion nimet eivät ole sallittuja."
+
+    # game/interface.rpy:322
+    old "ERROR"
+    new "VIRHE"
+
+    # game/interface.rpy:351
+    old "While [what!q], an error occured:"
+    new "Kun [what!q], tapahtui virhe:"
+
+    # game/interface.rpy:351
+    old "[exception!q]"
+    new "[exception!q]"
+
+    # game/interface.rpy:370
+    old "Text input may not contain the {{ or [[ characters."
+    new "Teksti ei saa sisältää {{ tai [[-merkkejä."
+
+    # game/interface.rpy:375
+    old "File and directory names may not contain / or \\."
+    new "Tiedostojen ja kansioiden nimet eivät saa sisältää / tai \\-merkkejä."
+
+    # game/interface.rpy:381
+    old "File and directory names must consist of ASCII characters."
+    new "Tiedostojen ja kansioiden nimet saavat koostua vain ASCII-merkeistä."
+
+    # game/interface.rpy:402
+    old "INFORMATION"
+    new "INFORMAATIO"
+
+    # game/interface.rpy:449
+    old "PROCESSING"
+    new "KÄSITELLÄÄN"
+
+    # game/interface.rpy:466
+    old "QUESTION"
+    new "KYSYMYS"
+
+    # game/interface.rpy:479
+    old "CHOICE"
+    new "VALINTA"
+